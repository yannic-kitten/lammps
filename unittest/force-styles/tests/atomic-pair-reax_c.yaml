---
<<<<<<< HEAD
lammps_version: 10 Feb 2021
date_generated: Fri Feb 26 23:09:04 2021
epsilon: 2.5e-11
=======
lammps_version: 24 Aug 2020
date_generated: Tue Sep 15 09:44:24 202
epsilon: 5e-11
>>>>>>> 42895ac6
prerequisites: ! |
  pair reax/c
  fix qeq/reax
pre_commands: ! |
  echo screen
  variable newton_pair delete
  variable newton_pair index on
  atom_modify     map array
  units           real
  atom_style      charge
  lattice         diamond 3.77
  region          box block 0 2 0 2 0 2
  create_box      2 box
  create_atoms    1 box
  displace_atoms  all random 0.1 0.1 0.1 623426
  mass            1 12.0
  mass            2 13.0
  set type 1 type/fraction 2 0.5 998877
  set type 1 charge  0.01
  set type 2 charge -0.01
  velocity all create 100 4534624 loop geom
post_commands: ! |
  fix qeq all qeq/reax 1 0.0 8.0 1.0e-12 reax/c
input_file: in.empty
pair_style: reax/c NULL checkqeq yes
pair_coeff: ! |
  * * ffield.reax.mattsson C O
extract: ! ""
natoms: 64
init_vdwl: -4208.20379453327
init_coul: -268.025868109969
init_stress: ! |2-
   2.3677048490920824e+03  3.0802122558803894e+03  1.2727815110256352e+03 -1.5387991688244833e+03 -1.0906364142624241e+03  1.1229877249520346e+03
init_forces: ! |2
    1  2.9634051452159092e+01 -5.6267761875030658e+02 -1.6668253255975264e+02
    2 -1.5938437728854763e+02 -2.2076601831952277e+02 -1.7161994484506349e+02
    3 -3.1194106231120934e+01 -3.0591930644164984e+02  4.4652570958886855e+01
    4  4.4646653320086006e+02  1.7080811286682768e+02  1.7439026170464757e+02
    5 -1.1512606621586120e+02  7.9716954463543715e+01  1.7959700550169842e+01
    6 -7.1695199301551634e+02  4.0749156821010061e+01  2.1512037025864390e+02
    7  2.3022543693157868e+02 -9.0170756873660693e+01  8.2190170006827103e+01
    8 -2.1141251466323027e+01 -1.5635879347049067e+02  1.6101907187949953e+02
    9 -1.2130842270575529e+02 -2.7960689135673749e+02 -1.9629114850260629e+02
   10 -3.7631710890081683e+02  3.4103240548842098e+02 -1.8166279141141010e+02
   11 -1.6154553323830120e+02  1.5743068117734555e+02  3.5832389058238908e+02
   12  6.1602989065533677e+02 -1.4821564423137232e+02  1.0871005319359449e+02
   13 -2.1366561068611992e+02 -3.0163595494862591e+02  5.2420406156009221e+02
   14  2.5933950255870195e+02 -1.7967300062480934e+01 -2.7733367021033393e+02
   15  1.7570537661851756e+02  1.7550639099552842e+02 -9.5789475936401502e+01
   16  3.0588529285446674e+02 -4.7675556549182751e+01 -3.4330544488853229e+02
   17 -1.5018545342641502e+02  1.3259542010622835e+02  2.3200545258695152e+02
   18  1.6469564396901859e+02 -1.0816413254504512e+02  2.1207485840072781e+02
   19  2.4759285902953567e+02 -4.8758383780475292e+01 -2.2494100786652814e+02
   20  1.2418785577595527e+02  2.5137242577522335e+02 -1.5341186115707405e+01
   21 -1.9556210564940739e+02  2.3152590535605817e+01 -1.2529729601983919e+02
   22  2.4829386068621537e+02 -2.9828789153725000e+02 -4.0455445433034242e+01
   23  8.2076007650246268e+01  1.3042103437660427e+02  1.5221389911908562e+02
   24 -7.6912973583004117e+01  2.3539925428997182e+02 -1.7129603802759658e+02
   25 -2.9782413878288601e+01 -1.8931910469290884e+02  6.7989202537834629e+01
   26 -3.9488494691858733e+01  2.1025614474841166e+00 -2.0748963060927093e+02
   27 -2.7704110443954568e+02  5.3736974078111837e+02  4.2318884882982655e+02
   28 -2.9303219943086964e+02 -5.1154115419315801e+01 -2.3633993403319352e+02
   29  1.2970484011863229e+02 -4.2266229540891523e+01  1.6350076615001245e+02
   30  5.6925606430450244e+01  3.7880191852738363e+01  6.8636397133393515e+01
   31 -1.9325596697344542e+02 -1.1645368911552394e+02 -2.0671692761029085e+01
   32  1.2360965200003356e+02 -3.3253411369799544e+01 -1.0516118459008628e+02
   33  6.5241847803264264e+01  3.7105112939426823e+02  6.0972558235487462e+01
   34 -2.3124259597670152e+02 -1.1681740329837199e+02 -2.5838262648349195e+02
   35 -4.1912226107435538e+02  7.9942920270919515e+01  3.1021023518178822e+02
   36 -1.8561789047275289e+02 -1.1563628711158724e+02 -4.2360172436739234e+01
   37  8.8271496723997984e+00 -3.5266450940740185e+02 -6.0505384072464253e+01
   38 -1.9249505149150679e+01  1.1716319600328805e+02 -2.3477222840192979e+02
   39 -1.0433878247256505e+01 -7.0902801856124668e+01  1.4264113912371403e+02
   40  3.3265570779159901e+02 -8.8675933035708010e+02  1.6250845779831312e+01
   41 -6.4537349815542413e+01  1.5189506353207591e+02 -1.8225353662815957e+02
   42  2.3368723487133941e+01  1.1821526859991214e+02  4.1207323013177859e+02
   43 -3.5145546474481449e+01 -3.6511647370571314e+00  2.4936793079195368e+02
   44 -1.2881828259629406e+00 -2.4877240180809443e+02  7.9235766494652268e+01
   45  2.0871504532583336e+02 -1.0817588901332421e+02 -4.1291808327418767e+02
   46 -1.3837716960724282e+02  4.6114279241771982e+02 -2.4013801845132105e+02
   47  1.3255320792807126e+02  2.8747276038957534e+02 -3.2896384987639095e+01
   48  7.8145138718960652e+02  6.5215432481087248e+01 -6.2304789958695994e+02
   49  2.4486314507349098e+02  1.9101300126648027e+01  3.7417037047533785e+02
   50  2.9821275118609668e+02  3.0684252095011033e+02  5.6994896759607411e+02
   51 -8.0052405736428466e+02  5.1024940640343124e+02  7.5829315450302556e+02
   52 -9.2130898885920971e+01  1.1909837120722435e+02 -2.4118832391136704e+02
   53 -3.6386926333492499e+02 -2.0729203700042348e+02 -3.4910517647674493e+02
   54 -8.3399710534859324e+01  1.8942260327527066e+02 -1.2868598438441273e+02
   55 -2.5305956575882524e+02 -1.1005916187119085e+02 -3.0893514828401271e+02
   56  1.7364614503186098e+02 -2.5754370913466397e+02 -4.3744509948530059e+01
   57  4.2667925201490533e+02  1.5529221173801471e+02 -3.9988499000695890e+02
   58 -3.9656744140931579e+01  7.8953243693622596e+01  2.6135299122214326e+02
   59 -2.7594240444747766e+02  1.9891763338576968e+02  2.4122500794444767e+02
   60 -2.5675904361267118e+02 -1.1527171320999500e+02  9.9923550442604068e+01
   61  3.0884427580032076e+02  4.9986415802554944e+02 -1.3369122169845875e+02
   62  2.8530106503430972e+01  5.9540697567549117e-01 -2.7403025931165831e+02
   63  2.5297054006405324e+02 -2.7640485799390927e+02 -1.9200503841891754e+02
   64 -8.4680445259235810e+01 -1.5737027404334836e+02  1.5637808719891763e+02
run_vdwl: -4208.20960310156
run_coul: -268.025834774416
run_stress: ! |2-
   2.3675903993358406e+03  3.0802227297812642e+03  1.2727311522665882e+03 -1.5388669378280856e+03 -1.0907269208274088e+03  1.1229243202747448e+03
run_forces: ! |2
    1  2.9635294281436092e+01 -5.6267712552700186e+02 -1.6667999923843206e+02
    2 -1.5938673400140527e+02 -2.2076536449677653e+02 -1.7162354129440891e+02
    3 -3.1189858281210785e+01 -3.0593580065887033e+02  4.4645958607345577e+01
    4  4.4646581891377559e+02  1.7080959763779822e+02  1.7439093938229493e+02
    5 -1.1512839796352765e+02  7.9717058687958001e+01  1.7957487669481100e+01
    6 -7.1695602565953550e+02  4.0752829698478386e+01  2.1512533839223761e+02
    7  2.3022644486507866e+02 -9.0168915600464501e+01  8.2194655874286369e+01
    8 -2.1149264848910175e+01 -1.5637111051646082e+02  1.6102981315503155e+02
    9 -1.2130987756625950e+02 -2.7961363383960696e+02 -1.9628960069621482e+02
   10 -3.7631817089739258e+02  3.4103259385919483e+02 -1.8166532788364435e+02
   11 -1.6154687915100456e+02  1.5742797820605873e+02  3.5832199951133140e+02
   12  6.1603841944552107e+02 -1.4820397700260011e+02  1.0871524086045234e+02
   13 -2.1367529106982624e+02 -3.0167446795645282e+02  5.2424091634214585e+02
   14  2.5933827511245227e+02 -1.7968203382107991e+01 -2.7733114072560983e+02
   15  1.7570793004227912e+02  1.7551005525189765e+02 -9.5784231788957229e+01
   16  3.0586985592964720e+02 -4.7679566106090903e+01 -3.4332192731516005e+02
   17 -1.5018636472319054e+02  1.3259146324636768e+02  2.3200578297682745e+02
   18  1.6469881174797919e+02 -1.0816836176970681e+02  2.1207670716671672e+02
   19  2.4759420520521982e+02 -4.8758383157848726e+01 -2.2494116682891169e+02
   20  1.2419960666459312e+02  2.5137933265677643e+02 -1.5328241144786812e+01
   21 -1.9556094492813440e+02  2.3151723981859487e+01 -1.2529581330695682e+02
   22  2.4829941584472434e+02 -2.9829345245026002e+02 -4.0446702084680311e+01
   23  8.2074458696897636e+01  1.3042100306278206e+02  1.5221371881645402e+02
   24 -7.6917668833393961e+01  2.3540360228741474e+02 -1.7130192995348895e+02
   25 -2.9742104523748988e+01 -1.8935699467866542e+02  6.7995874219778344e+01
   26 -3.9494943772414118e+01  2.1074054700131106e+00 -2.0748981609909322e+02
   27 -2.7704003655188802e+02  5.3736954143358219e+02  4.2318574013795291e+02
   28 -2.9302855291141344e+02 -5.1149666119061756e+01 -2.3633679976969094e+02
   29  1.2970505460316522e+02 -4.2266433901186595e+01  1.6349685185829642e+02
   30  5.6925896868100061e+01  3.7880918758124416e+01  6.8637128510118643e+01
   31 -1.9325534294267334e+02 -1.1645328076630720e+02 -2.0671892621504433e+01
   32  1.2360198063047470e+02 -3.3253019999994883e+01 -1.0516936549572080e+02
   33  6.5239383936127538e+01  3.7104662858441014e+02  6.0974455303813109e+01
   34 -2.3124084085048867e+02 -1.1681523003062699e+02 -2.5837805461659735e+02
   35 -4.1912113383003572e+02  7.9943750613190943e+01  3.1020725803699969e+02
   36 -1.8561422052416717e+02 -1.1563434085907485e+02 -4.2360108129760114e+01
   37  8.8275421439853545e+00 -3.5266971563414063e+02 -6.0507541452884695e+01
   38 -1.9245036832008864e+01  1.1717726898956253e+02 -2.3478417248390394e+02
   39 -1.0434224692455489e+01 -7.0902644440221152e+01  1.4263978421851866e+02
   40  3.3271177801104579e+02 -8.8679293552758975e+02  1.6219742097522396e+01
   41 -6.4538764985979284e+01  1.5189397693612446e+02 -1.8225441696827028e+02
   42  2.3368235855950271e+01  1.1822246665265955e+02  4.1207745038608465e+02
   43 -3.5145643416957128e+01 -3.6517162539675607e+00  2.4936784353003958e+02
   44 -1.2879745401173426e+00 -2.4877345145177651e+02  7.9236449970532846e+01
   45  2.0871643412343590e+02 -1.0817571271652029e+02 -4.1291831345583290e+02
   46 -1.3836372705500636e+02  4.6117938292216792e+02 -2.4016736526257426e+02
   47  1.3255125611053478e+02  2.8747591615862939e+02 -3.2895660248580036e+01
   48  7.8145417759941688e+02  6.5214930060474302e+01 -6.2304930828901490e+02
   49  2.4488281403350587e+02  1.9105496615734893e+01  3.7418605144315814e+02
   50  2.9822129513623162e+02  3.0683153982649424e+02  5.6994490418787450e+02
   51 -8.0058572063723739e+02  5.1028617285810617e+02  7.5832431569053767e+02
   52 -9.2137024513584748e+01  1.1910687193191870e+02 -2.4119120858089093e+02
   53 -3.6387082584370717e+02 -2.0729771077034724e+02 -3.4910499737703145e+02
   54 -8.3401322475858819e+01  1.8942466656608883e+02 -1.2869045777950635e+02
   55 -2.5309678413623661e+02 -1.1001947899860551e+02 -3.0896372370111590e+02
   56  1.7364604573970860e+02 -2.5754429115057047e+02 -4.3743962049926409e+01
   57  4.2666362581830975e+02  1.5528157995548534e+02 -3.9988032807883297e+02
   58 -3.9656744873436978e+01  7.8953170998895359e+01  2.6135222052438655e+02
   59 -2.7594581611220792e+02  1.9891770704106938e+02  2.4122933700028292e+02
   60 -2.5675992319674720e+02 -1.1527235824442458e+02  9.9923831048598458e+01
   61  3.0884428120727830e+02  4.9986711220603212e+02 -1.3369013376809971e+02
   62  2.8530678742782751e+01  5.9283151666778267e-01 -2.7403002505086550e+02
   63  2.5296775626792288e+02 -2.7640525289650611e+02 -1.9200401038421046e+02
   64 -8.4674586435418931e+01 -1.5736397776818120e+02  1.5637348700606000e+02
...<|MERGE_RESOLUTION|>--- conflicted
+++ resolved
@@ -1,13 +1,7 @@
 ---
-<<<<<<< HEAD
-lammps_version: 10 Feb 2021
-date_generated: Fri Feb 26 23:09:04 2021
-epsilon: 2.5e-11
-=======
 lammps_version: 24 Aug 2020
 date_generated: Tue Sep 15 09:44:24 202
 epsilon: 5e-11
->>>>>>> 42895ac6
 prerequisites: ! |
   pair reax/c
   fix qeq/reax
