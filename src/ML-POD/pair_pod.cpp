
#include "pair_pod.h"

#include "atom.h"
#include "comm.h"
#include "error.h"
#include "force.h"
#include "memory.h"
#include "neigh_list.h"
#include "neighbor.h"
#include "tokenizer.h"

#include <glob.h>

#include <cmath>
#include <cstring>
#include <sys/time.h>

using namespace LAMMPS_NS;

/* ---------------------------------------------------------------------- */

CPairPOD::CPairPOD(LAMMPS *lmp) : Pair(lmp)
{
  single_enable = 0;
  restartinfo = 0;
  one_coeff = 1;
  manybody_flag = 1;
  centroidstressflag = CENTROID_NOTAVAIL;
}

/* ---------------------------------------------------------------------- */

CPairPOD::~CPairPOD()
{
  this->free_memory();
  TemplateFree(gd, backend);
  TemplateFree(energycoeff, backend);
  TemplateFree(forcecoeff, backend);
  TemplateFree(podcoeff, backend);
  TemplateFree(newpodcoeff, backend);

  delete podptr;

  if (allocated) {
    memory->destroy(setflag);
    memory->destroy(cutsq);
    memory->destroy(scale);
  }
}

void CPairPOD::compute(int eflag, int vflag)
{
  ev_init(eflag,vflag);
  vflag_fdotr = 1;

  double **x = atom->x;
  double **f = atom->f;
  int **firstneigh = list->firstneigh;
  int *numneigh = list->numneigh;
  int *type = atom->type;
  int *ilist = list->ilist;
  int nlocal = atom->nlocal;
  int inum = list->inum;
  int nall = inum + atom->nghost;
  
  // initialize global descriptors to zero
  
  int nd1234 = podptr->pod.nd1234;
  podptr->podArraySetValue(gd, 0.0, nd1234);

  for (int ii = 0; ii < inum; ii++) {
    int i = ilist[ii];
    int jnum = numneigh[i];

    // allocate temporary memory
    
    if (nijmax < jnum) {
      nijmax = PODMAX(nijmax, jnum);
      nablockmax = 1;
      this->free_tempmemory();
      this->estimate_tempmemory();
      this->allocate_tempmemory();
    }

    // get neighbor pairs for atom i
    
    this->lammpsNeighPairs(x, firstneigh, type, map, numneigh, i);

    // compute global POD descriptors for atom i
    
    podptr->linear_descriptors_ij(gd, tmpmem, rij, &tmpmem[nd1234], numneighsum,
      typeai, idxi, ti, tj, 1, nij);
  }

  int nd1 = podptr->pod.nd1;
  int nd2 = podptr->pod.nd2;
  int nd3 = podptr->pod.nd3;
  int nd4 = podptr->pod.nd4;
  int nd22 = podptr->pod.nd22;
  int nd23 = podptr->pod.nd23;
  int nd24 = podptr->pod.nd24;
  int nd33 = podptr->pod.nd33;
  int nd34 = podptr->pod.nd34;
  int nd44 = podptr->pod.nd44;    
  int nd = podptr->pod.nd;  
  bigint natom = atom->natoms;
  
  for (int j=nd1234; j<(nd1234+nd22+nd23+nd24+nd33+nd34+nd44); j++)
    newpodcoeff[j] = podcoeff[j]/(natom);

  for (int j=(nd1234+nd22+nd23+nd24+nd33+nd34+nd44); j<nd; j++)
    newpodcoeff[j] = podcoeff[j]/(natom*natom);
  
  // compute energy and effective coefficients
  
  eng_vdwl = podptr->calculate_energy(energycoeff, forcecoeff, gd, newpodcoeff);

  for (int ii = 0; ii < inum; ii++) {
    int i = ilist[ii];

    // get neighbor pairs for atom i
    
    this->lammpsNeighPairs(x, firstneigh, type, map, numneigh, i);

    // compute atomic force for atom i
    
    podptr->calculate_force(f, forcecoeff, rij, tmpmem, numneighsum,
      typeai, idxi, ai, aj, ti, tj, 1, nij);
  }

  if (vflag_fdotr) virial_fdotr_compute();


//  printf("%d %d %d %d\n", eflag, vflag, vflag_fdotr, eflag_atom);
//
//   if (eflag_atom) {
//     eng_vdwl = this->lammpseatom(eatom, atom->x, list->firstneigh, atom->type, list->numneigh,
//             list->ilist, list->inum, list->inum + atom->nghost);
//
//     this->lammpsforce(atom->f, atom->x, list->firstneigh, atom->type, list->numneigh,
//             list->ilist, list->inum, list->inum + atom->nghost);
//   }
//   else {
//     eng_vdwl = this->lammpsenergyforce(atom->f, atom->x, list->firstneigh, atom->type, list->numneigh,
//           list->ilist, list->inum, list->inum + atom->nghost);
//   }
//
// //   podptr->print_matrix("atom->f", 3, list->inum + atom->nghost, atom->f, 3);
// //   podptr->print_matrix("atom->x", 3, list->inum + atom->nghost, atom->x, 3);
// //   cout<<"Energy: "<< eng_vdwl<<endl;
// //   podptr->print_matrix("virial", 1, 6, virial, 1);
//
//   if (vflag_fdotr) virial_fdotr_compute();
}

/* ----------------------------------------------------------------------
   global settings
------------------------------------------------------------------------- */

void CPairPOD::settings(int narg, char ** /* arg */)
{
  if (narg > 0)
  error->all(FLERR,"Illegal pair_style command");
}

/* ----------------------------------------------------------------------
   set coeffs for one or more type pairs
------------------------------------------------------------------------- */

void CPairPOD::coeff(int narg, char **arg)
{
  // set default scaling  
  int n = atom->ntypes;
  memory->create(setflag,n+1,n+1,"pair:setflag");
  memory->create(cutsq,n+1,n+1,"pair:cutsq");
  memory->create(scale,n+1,n+1,"pair:scale");
  map = new int[n+1];
  for (int ii = 0; ii < n+1; ii++)
    for (int jj = 0; jj < n+1; jj++)
      scale[ii][jj] = 1.0;
  allocated = 1;

  //if (narg < 4) error->all(FLERR,"Incorrect args for pair coefficients");
  if (narg != 4 + atom->ntypes) error->all(FLERR,"Incorrect args for pair coefficients");
//  if (narg != 5 + atom->ntypes) error->all(FLERR,"Incorrect args for pair coefficients");

  //map_element2type(narg-4,&arg[4]);
  map_element2type(narg-4,arg+4);

  //cout<<map[0]<<endl;
  //cout<<map[1]<<endl;
  //cout<<map[2]<<endl;
  //cout<<map[3]<<endl;

  std::string pod_file = std::string(arg[2]);  // pod input file
  std::string coeff_file = std::string(arg[3]); // coefficient input file

  this->InitPairPOD(pod_file, coeff_file);

  for (int ii = 0; ii < n+1; ii++)
    for (int jj = 0; jj < n+1; jj++)
      cutsq[ii][jj] = podptr->pod.rcut*podptr->pod.rcut;
}

/* ----------------------------------------------------------------------
   init specific to this pair style
------------------------------------------------------------------------- */

void CPairPOD::init_style()
{
  if (force->newton_pair == 0)
  error->all(FLERR,"Pair style POD requires newton pair on");

  // need a full neighbor list

  neighbor->add_request(this, NeighConst::REQ_FULL);
}

/* ----------------------------------------------------------------------
   init for one type pair i,j and corresponding j,i
------------------------------------------------------------------------- */

double CPairPOD::init_one(int i, int j)
{
  if (setflag[i][j] == 0) error->all(FLERR,"All pair coeffs are not set");
    scale[j][i] = scale[i][j];
  return podptr->pod.rcut;
}

/* ----------------------------------------------------------------------
   memory usage
------------------------------------------------------------------------- */

double CPairPOD::memory_usage()
{
  double bytes = Pair::memory_usage();
  return bytes;
}

void *CPairPOD::extract(const char *str, int &dim)
{
  dim = 2;
  if (strcmp(str,"scale") == 0) return (void *) scale;
  return nullptr;
}

void CPairPOD::InitPairPOD(std::string pod_file, std::string coeff_file)
{
  podptr = new CPOD(lmp, pod_file, coeff_file);

  lammpspairlist = 1;

  if (coeff_file != "") {
    TemplateMalloc(&podcoeff, podptr->pod.nd, backend);
    TemplateMalloc(&newpodcoeff, podptr->pod.nd, backend);
    TemplateMalloc(&energycoeff, podptr->pod.nd1234, backend);
    TemplateMalloc(&forcecoeff, podptr->pod.nd1234, backend);
    TemplateMalloc(&gd, podptr->pod.nd1234, backend);
    podptr->podArrayCopy(podcoeff, podptr->pod.coeff, podptr->pod.nd);
    podptr->podArrayCopy(newpodcoeff, podptr->pod.coeff, podptr->pod.nd);
  }
}

void CPairPOD::free_tempmemory()
{
  TemplateFree(rij, backend);
  TemplateFree(idxi, backend);
  TemplateFree(ai, backend);
  TemplateFree(aj, backend);
  TemplateFree(ti, backend);
  TemplateFree(tj, backend);
  TemplateFree(numneighsum, backend);
  TemplateFree(typeai, backend);
  TemplateFree(tmpmem, backend);
}

void CPairPOD::free_atommemory()
{
  TemplateFree(forces, backend);
  TemplateFree(stress, backend);
  if (atommemory) {
  TemplateFree(atomtype, backend);
  TemplateFree(pos, backend);
  TemplateFree(vel, backend);
  }
}

void CPairPOD::free_memory()
{
  this->free_tempmemory();
  this->free_atommemory();
  //this->free_pairmemory();
}

void CPairPOD::allocate_tempmemory()
{
  TemplateMalloc(&rij, dim*nijmax, backend);
  TemplateMalloc(&idxi, nijmax, backend);
  TemplateMalloc(&ai, nijmax, backend);
  TemplateMalloc(&aj, nijmax, backend);
  TemplateMalloc(&ti, nijmax, backend);
  TemplateMalloc(&tj, nijmax, backend);
  TemplateMalloc(&numneighsum, nablockmax+1, backend);
  TemplateMalloc(&typeai, nablockmax, backend);
  TemplateMalloc(&tmpmem, szd, backend);
}

void CPairPOD::allocate_atommemory()
{
  TemplateMalloc(&forces, dim*nmaxatom, backend);
  TemplateMalloc(&stress, 9, backend);
  if (atommemory) {
  TemplateMalloc(&atomtype, nmaxatom, backend);
  TemplateMalloc(&pos, dim*nmaxatom, backend);
  TemplateMalloc(&vel, dim*nmaxatom, backend);
  }
}

void CPairPOD::allocate_memory()
{
  
  this->allocate_tempmemory();
  this->allocate_atommemory();
  
}

void CPairPOD::check_atommemory(int inum, int nall)
{
  
  if (nmaxatom < nall) {
  nmaxatom = nall;
  this->free_atommemory();
  this->allocate_atommemory();
  }
  nlocalatom = inum;
  nghostatom = nall - inum;
  ntotalatom = nall;
  nlocalmax = PODMAX(nlocalmax, nlocalatom);
  
}

void CPairPOD::estimate_tempmemory()
{
  int nrbf2 = podptr->pod.nbf2;
  int nabf3 = podptr->pod.nabf3;
  int nrbf3 = podptr->pod.nrbf3;
  int ns2 = podptr->pod.ns2;
  int ns3 = podptr->pod.ns3;

  szd = dim*nijmax+ (1+dim)*nijmax*PODMAX(nrbf2+ns2,nrbf3+ns3) + (nabf3+1)*7;
  int szsnap = 0;
  if (podptr->sna.twojmax>0) {
  szsnap += nijmax*dim;
  szsnap += PODMAX(2*podptr->sna.idxu_max*nijmax, 2*podptr->sna.idxz_max*podptr->sna.ndoubles*nablockmax); // (Ur, Ui) and (Zr, Zi)
  szsnap += 2*podptr->sna.idxu_max*dim*nijmax; // dUr, dUi
  szsnap += PODMAX(podptr->sna.idxb_max*podptr->sna.ntriples*dim*nijmax, 2*podptr->sna.idxu_max*podptr->sna.nelements*nablockmax); // dblist and (Utotr, Utoti)
  }

  szd = PODMAX(szsnap, szd);
  szd = nablockmax*(podptr->pod.nd1234) + szd;
}

void CPairPOD::check_tempmemory(int start, int end)
{
  nablock = end - start;
  nij = 0;
  for (int ii=0; ii<nablock; ii++) {
  int gi = start + ii;
  nij += pairnumsum[gi+1] - pairnumsum[gi];
  }

  if ( (nij > nijmax) || (nablock > nablockmax) ) {
  nijmax = PODMAX(nijmax, nij);
  nablockmax = PODMAX(nablockmax, nablock);
  this->estimate_tempmemory();
  this->free_tempmemory();
  this->allocate_tempmemory();
  }
}

<<<<<<< HEAD
void CPairPOD::podNeighPairs(int *atomtypes, int start, int end)
{
  this->check_tempmemory(start, end);

  nablock = end - start;
  int k = 0;

  // loop over atoms ini a simulation block, used for GPU

  for (int ii=0; ii<nablock; ii++) {  
    int gi = start + ii; // atom i
    int itype = atomtypes[gi];
    int s = pairnumsum[gi];
    int m = pairnumsum[gi+1] - s;
    typeai[ii] = itype;
    numneighsum[ii+1] = m;
    for (int l=0; l<m ; l++) {
      int gj = pairlist[s + l]; // atom j
      idxi[k]  = ii;
      ai[k]  = atomID[gi];
      aj[k]  = atomID[gj];
      ti[k]  = itype;
      tj[k]  = atomtypes[aj[k]];
      rij[k*3+0]   = y[gj*3+0] -  y[gi*3+0];  // xj - xi
      rij[k*3+1]   = y[gj*3+1] -  y[gi*3+1];  // xj - xi
      rij[k*3+2]   = y[gj*3+2] -  y[gi*3+2];  // xj - xi
      k += 1;
    }
  }

  numneighsum[0] = 0;
  for (int ii=0; ii<nablock; ii++)
    numneighsum[ii+1] = numneighsum[ii+1] + numneighsum[ii];
}

double CPairPOD::podenergy(double *x, double *a1, double *a2, double *a3, int *atomtypes, int inum)
{
  // determine computation blocks

  this->get_atomblocks(inum);

  // check and allocate memory for atom/pair arrays, and create full neighbor list

  this->check_pairmemory(x, a1, a2, a3, inum);

  // initialize global descriptors to zero

  int nd1234 = podptr->pod.nd1234;
  podptr->podArraySetValue(gd, 0.0, nd1234);

  for (int i = 0; i< numblocks; i++) {

    // number of atoms in this computation block

    int nat = atomblocks[i+1] - atomblocks[i];

    // get POD neighbor pairs for this computation block

    podNeighPairs(atomtypes, atomblocks[i], atomblocks[i+1]);

    // compute global POD descriptors for this computation block

    podptr->linear_descriptors_ij(gd, tmpmem, rij, &tmpmem[nat*nd1234], numneighsum,
      typeai, idxi, ti, tj, nat, nij);

  }

  // compute energy and effective coefficients

  energy = podptr->calculate_energy(energycoeff, forcecoeff, gd, podcoeff);

  return energy;
}

double CPairPOD::podeatom(double *eatom, double *x, double *a1, double *a2, double *a3, int *atomtypes, int inum)
{
  int nd1234 = podptr->pod.nd1234;

  // compute energy and effective coefficients

  energy = this->podenergy(x, a1, a2, a3, atomtypes, inum);

  // initialize force to zero

  podptr->podArraySetValue(eatom, 0.0, inum);

  for (int i = 0; i< numblocks; i++) { // loop over each computation block

    // # of atoms in this computation block

    int nat = atomblocks[i+1] - atomblocks[i];

    // get POD neighbor pairs for this computation block

    podNeighPairs(atomtypes, atomblocks[i], atomblocks[i+1]);

    // compute global POD descriptors for this computation block

    podptr->linear_descriptors_ij(gd, tmpmem, rij, &tmpmem[nat*nd1234], numneighsum,
      typeai, idxi, ti, tj, nat, nij);

    // calculate eatom = ld * energycoeff

    char chn = 'N';
    double one = 1.0, zero = 0.0;
    int inc1 = 1;
    DGEMV(&chn, &nat, &nd1234, &one, tmpmem, &nat, energycoeff, &inc1, &zero, &eatom[atomblocks[i]], &inc1);
  }

  return energy;
}

void CPairPOD::podforce(double *f, double *x, double *a1, double *a2, double *a3, int *atomtypes, int inum)
{
  // initialize force to zero

  podptr->podArraySetValue(f, 0.0, dim*inum);

  for (int i = 0; i< numblocks; i++) { // loop over each computation block

    // # of atoms in this computation block

    int nat = atomblocks[i+1] - atomblocks[i];

    // get POD neighbor pairs for this computation block

    podNeighPairs(atomtypes, atomblocks[i], atomblocks[i+1]);

    // compute atomic force for this computation block

    podptr->calculate_force(f, forcecoeff, rij, tmpmem, numneighsum,
      typeai, idxi, ai, aj, ti, tj, nat, nij);
    }
}

double CPairPOD::podenergyforce(double *f, double *x, double *a1, double *a2, double *a3, int *atomtypes, int inum)
{
  // compute energy and effective coefficients

  energy = this->podenergy(x, a1, a2, a3, atomtypes, inum);

  // initialize force to zero

  podptr->podArraySetValue(f, 0.0, dim*inum);

  for (int i = 0; i< numblocks; i++) { // loop over each computation block

    // # of atoms in this computation block

    int nat = atomblocks[i+1] - atomblocks[i];

    // get POD neighbor pairs for this computation block

    podNeighPairs(atomtypes, atomblocks[i], atomblocks[i+1]);

    // compute atomic force for this computation block

    podptr->calculate_force(f, forcecoeff, rij, tmpmem, numneighsum,
      typeai, idxi, ai, aj, ti, tj, nat, nij);
    }

  return energy;
}

void CPairPOD::lammpsNeighPairs(double **x, int **firstneigh, int *atomtypes, int *map, int *numneigh, int gi)
=======
void CPairPOD::lammpsNeighPairs(double **x, int **firstneigh, int *atomtypes, int *numneigh, int gi)
>>>>>>> 2c9396fb
{
  
  double rcutsq = podptr->pod.rcut*podptr->pod.rcut;

  nij = 0;
  int itype = map[atomtypes[gi]]+1;
  int m = numneigh[gi];
  typeai[0] = itype;
  for (int l=0; l<m ; l++) {   // loop over each atom around atom i
    int gj = firstneigh[gi][l];  // atom j
    double delx   = x[gj][0] -  x[gi][0];  // xj - xi
    double dely   = x[gj][1] -  x[gi][1];  // xj - xi
    double delz   = x[gj][2] -  x[gi][2];  // xj - xi
    double rsq = delx*delx + dely*dely + delz*delz;
    if (rsq < rcutsq && rsq > 1e-20) {
      rij[nij*3 + 0] = delx;
      rij[nij*3 + 1] = dely;
      rij[nij*3 + 2] = delz;
      idxi[nij]    = 0;
      ai[nij]    = gi;
      aj[nij]    = gj;
      ti[nij]    = itype;
      tj[nij]    = map[atomtypes[gj]]+1;
      nij++;
    }
  }

  numneighsum[0] = 0;
  numneighsum[1] = nij;
  
}

void CPairPOD::check_tempmemory(double **x, int **firstneigh, int *numneigh, int *ilist, int start, int end)
{
  double rcutsq = podptr->pod.rcut*podptr->pod.rcut;
  nablock = end - start;
  nij = 0;
  for (int ii=0; ii<nablock; ii++) {  // for each atom i in the simulation box
    int gi = ilist[start+ii];   // atom i
    int m = numneigh[gi];
    for (int l=0; l<m ; l++) {   // loop over each atom around atom i
      int gj = firstneigh[gi][l];  // atom j
      double delx   = x[gj][0] -  x[gi][0];  // xj - xi
      double dely   = x[gj][1] -  x[gi][1];  // xj - xi
      double delz   = x[gj][2] -  x[gi][2];  // xj - xi
      double rsq = delx*delx + dely*dely + delz*delz;
      if (rsq < rcutsq && rsq > 1e-20) nij++;
    }
  }

  if ( (nij > nijmax) || (nablock > nablockmax) ) {
    nijmax = PODMAX(nijmax, nij);
    nablockmax = PODMAX(nablockmax, nablock);
    this->estimate_tempmemory();
    this->free_tempmemory();
    this->allocate_tempmemory();
  }
}<|MERGE_RESOLUTION|>--- conflicted
+++ resolved
@@ -63,9 +63,9 @@
   int nlocal = atom->nlocal;
   int inum = list->inum;
   int nall = inum + atom->nghost;
-  
+
   // initialize global descriptors to zero
-  
+
   int nd1234 = podptr->pod.nd1234;
   podptr->podArraySetValue(gd, 0.0, nd1234);
 
@@ -74,7 +74,7 @@
     int jnum = numneigh[i];
 
     // allocate temporary memory
-    
+
     if (nijmax < jnum) {
       nijmax = PODMAX(nijmax, jnum);
       nablockmax = 1;
@@ -84,11 +84,11 @@
     }
 
     // get neighbor pairs for atom i
-    
+
     this->lammpsNeighPairs(x, firstneigh, type, map, numneigh, i);
 
     // compute global POD descriptors for atom i
-    
+
     podptr->linear_descriptors_ij(gd, tmpmem, rij, &tmpmem[nd1234], numneighsum,
       typeai, idxi, ti, tj, 1, nij);
   }
@@ -102,29 +102,29 @@
   int nd24 = podptr->pod.nd24;
   int nd33 = podptr->pod.nd33;
   int nd34 = podptr->pod.nd34;
-  int nd44 = podptr->pod.nd44;    
-  int nd = podptr->pod.nd;  
+  int nd44 = podptr->pod.nd44;
+  int nd = podptr->pod.nd;
   bigint natom = atom->natoms;
-  
+
   for (int j=nd1234; j<(nd1234+nd22+nd23+nd24+nd33+nd34+nd44); j++)
     newpodcoeff[j] = podcoeff[j]/(natom);
 
   for (int j=(nd1234+nd22+nd23+nd24+nd33+nd34+nd44); j<nd; j++)
     newpodcoeff[j] = podcoeff[j]/(natom*natom);
-  
+
   // compute energy and effective coefficients
-  
+
   eng_vdwl = podptr->calculate_energy(energycoeff, forcecoeff, gd, newpodcoeff);
 
   for (int ii = 0; ii < inum; ii++) {
     int i = ilist[ii];
 
     // get neighbor pairs for atom i
-    
+
     this->lammpsNeighPairs(x, firstneigh, type, map, numneigh, i);
 
     // compute atomic force for atom i
-    
+
     podptr->calculate_force(f, forcecoeff, rij, tmpmem, numneighsum,
       typeai, idxi, ai, aj, ti, tj, 1, nij);
   }
@@ -170,7 +170,7 @@
 
 void CPairPOD::coeff(int narg, char **arg)
 {
-  // set default scaling  
+  // set default scaling
   int n = atom->ntypes;
   memory->create(setflag,n+1,n+1,"pair:setflag");
   memory->create(cutsq,n+1,n+1,"pair:cutsq");
@@ -319,15 +319,15 @@
 
 void CPairPOD::allocate_memory()
 {
-  
+
   this->allocate_tempmemory();
   this->allocate_atommemory();
-  
+
 }
 
 void CPairPOD::check_atommemory(int inum, int nall)
 {
-  
+
   if (nmaxatom < nall) {
   nmaxatom = nall;
   this->free_atommemory();
@@ -337,7 +337,7 @@
   nghostatom = nall - inum;
   ntotalatom = nall;
   nlocalmax = PODMAX(nlocalmax, nlocalatom);
-  
+
 }
 
 void CPairPOD::estimate_tempmemory()
@@ -379,7 +379,6 @@
   }
 }
 
-<<<<<<< HEAD
 void CPairPOD::podNeighPairs(int *atomtypes, int start, int end)
 {
   this->check_tempmemory(start, end);
@@ -389,7 +388,7 @@
 
   // loop over atoms ini a simulation block, used for GPU
 
-  for (int ii=0; ii<nablock; ii++) {  
+  for (int ii=0; ii<nablock; ii++) {
     int gi = start + ii; // atom i
     int itype = atomtypes[gi];
     int s = pairnumsum[gi];
@@ -545,11 +544,8 @@
 }
 
 void CPairPOD::lammpsNeighPairs(double **x, int **firstneigh, int *atomtypes, int *map, int *numneigh, int gi)
-=======
-void CPairPOD::lammpsNeighPairs(double **x, int **firstneigh, int *atomtypes, int *numneigh, int gi)
->>>>>>> 2c9396fb
-{
-  
+{
+
   double rcutsq = podptr->pod.rcut*podptr->pod.rcut;
 
   nij = 0;
@@ -577,7 +573,7 @@
 
   numneighsum[0] = 0;
   numneighsum[1] = nij;
-  
+
 }
 
 void CPairPOD::check_tempmemory(double **x, int **firstneigh, int *numneigh, int *ilist, int start, int end)
