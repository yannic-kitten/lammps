/* ----------------------------------------------------------------------
   LAMMPS - Large-scale Atomic/Molecular Massively Parallel Simulator
   https://www.lammps.org/ Sandia National Laboratories
   LAMMPS development team: developers@lammps.org

   Copyright (2003) Sandia Corporation.  Under the terms of Contract
   DE-AC04-94AL85000 with Sandia Corporation, the U.S. Government retains
   certain rights in this software.  This software is distributed under
   the GNU General Public License.

   See the README file in the top-level LAMMPS directory.
------------------------------------------------------------------------- */

/* ----------------------------------------------------------------------
   Contributing authors: Ngoc Cuong Nguyen (MIT) and Andrew Rohskopf (SNL)
------------------------------------------------------------------------- */

#include "fitpod_command.h"

#include "mlpod.h"

#include "atom.h"
#include "comm.h"
#include "error.h"
#include "force.h"
#include "math_const.h"
#include "memory.h"
#include "modify.h"
#include "neigh_list.h"
#include "neighbor.h"
#include "pair.h"
#include "tokenizer.h"
#include "update.h"

#include <algorithm>
#include <cmath>
#include <glob.h>
#include <random>
#include <string>
#include <vector>

using namespace LAMMPS_NS;

#define MAXLINE 1024

std::vector<std::string> static globVector(const std::string& pattern, std::vector<std::string> & files)
{
  glob_t glob_result;
  glob(pattern.c_str(),GLOB_TILDE,NULL,&glob_result);
  for(unsigned int i=0;i<glob_result.gl_pathc;++i){
    std::string s = std::string(glob_result.gl_pathv[i]);
    files.push_back(s);
  }
  globfree(&glob_result);
  return files;
}

void CFITPOD::command(int narg, char **arg)
{
  if (comm->nprocs > 1)
    error->all(FLERR, "The fitpod command is not intended to be run in parallel");

  if (narg < 2) utils::missing_cmd_args(FLERR, "fitpod", error);

  std::string pod_file = std::string(arg[0]);  // pod input file
  std::string data_file = std::string(arg[1]); // data input file
  std::string coeff_file; // coefficient input file

  if (narg > 2)
    coeff_file = std::string(arg[2]); // coefficient input file
  else
    coeff_file = "";

  podptr = new MLPOD(lmp, pod_file, coeff_file);
  read_data_files(data_file, podptr->pod.species);

  if ((int) traindata.data_path.size() > 1)
    allocate_memory(traindata);
  else if ((int) testdata.data_path.size() > 1)
    allocate_memory(testdata);

  // get POD coefficients from an input file

  if (coeff_file != "") podptr->podArrayCopy(desc.c, podptr->pod.coeff, podptr->pod.nd);

  // compute POD coefficients using least-squares method

  least_squares_fit(traindata);

  // calculate errors for the training data set

  if ((traindata.training_analysis) && ((int) traindata.data_path.size() > 1) )
    error_analysis(traindata, desc.c);

  // calculate errors for the test data set

  if ((testdata.test_analysis) && ((int) testdata.data_path.size() > 1) && (testdata.data_path != traindata.data_path))
    error_analysis(testdata, desc.c);

  // calculate energy and force for the training data set

  if ((traindata.training_calculation) && ((int) traindata.data_path.size() > 1) )
    energyforce_calculation(traindata, desc.c);

  // calculate energy and force for the test data set

  if ((testdata.test_calculation) && ((int) testdata.data_path.size() > 1) && (testdata.data_path != traindata.data_path) )
    energyforce_calculation(testdata, desc.c);

  // deallocate training data

  if ((int) traindata.data_path.size() > 1){
    memory->destroy(traindata.lattice);
    memory->destroy(traindata.energy);
    memory->destroy(traindata.stress);
    memory->destroy(traindata.position);
    memory->destroy(traindata.force);
    memory->destroy(traindata.atomtype);
  }

  // deallocate testing data

  if ((int) testdata.data_path.size() > 1 && (testdata.data_path != traindata.data_path)){
    memory->destroy(testdata.lattice);
    memory->destroy(testdata.energy);
    memory->destroy(testdata.stress);
    memory->destroy(testdata.position);
    memory->destroy(testdata.force);
    memory->destroy(testdata.atomtype);
  }

  // deallocate descriptors

  memory->destroy(desc.gd);
  memory->destroy(desc.gdd);
  memory->destroy(desc.A);
  memory->destroy(desc.b);
  memory->destroy(desc.c);
  memory->destroy(desc.tmpint);

  // deallocate neighbor data

  memory->destroy(nb.alist);
  memory->destroy(nb.pairnum);
  memory->destroy(nb.pairnum_cumsum);
  memory->destroy(nb.pairlist);
  memory->destroy(nb.y);
}

/* ---------------------------------------------------------------------- */

void CFITPOD::read_data_file(double *fitting_weights, std::string &file_format,
                             std::string &file_extension, std::string &test_path,
                             std::string &training_path, const std::string &data_file)
{
  std::string datafilename = data_file;
  FILE *fpdata;
  //if (comm->me == 0){

    fpdata = utils::open_potential(datafilename,lmp,nullptr);
    if (fpdata == nullptr)
      error->one(FLERR,"Cannot open training data file {}: ",
                                   datafilename, utils::getsyserror());
  //}

  // loop through lines of training data file and parse keywords

  char line[MAXLINE],*ptr;
  int eof = 0;
  while (true) {
    //if (comm->me == 0) {
      ptr = fgets(line,MAXLINE,fpdata);
      if (ptr == nullptr) {
        eof = 1;
        fclose(fpdata);
      }
    //}
    //MPI_Bcast(&eof,1,MPI_INT,0,world);
    if (eof) break;
    //MPI_Bcast(line,MAXLINE,MPI_CHAR,0,world);

    // words = ptrs to all words in line
    // strip single and double quotes from words

    std::vector<std::string> words;
    try {
      words = Tokenizer(utils::trim_comment(line),"\"' \t\n\r\f").as_vector();
    } catch (TokenizerException &) {
      // ignore
    }

    if (words.size() == 0) continue;

    auto keywd = words[0];

    if (words.size() != 2)
      error->one(FLERR,"Improper POD file.", utils::getsyserror());

    // settings for fitting weights

    if (keywd == "fitting_weight_energy") fitting_weights[0] = utils::numeric(FLERR,words[1],false,lmp);
    if (keywd == "fitting_weight_force") fitting_weights[1] = utils::numeric(FLERR,words[1],false,lmp);
    if (keywd == "fitting_weight_stress") fitting_weights[2] = utils::numeric(FLERR,words[1],false,lmp);
    if (keywd == "error_analysis_for_training_data_set") fitting_weights[3] = utils::numeric(FLERR,words[1],false,lmp);
    if (keywd == "error_analysis_for_test_data_set") fitting_weights[4] = utils::numeric(FLERR,words[1],false,lmp);
    if (keywd == "energy_force_calculation_for_training_data_set") fitting_weights[5] = utils::numeric(FLERR,words[1],false,lmp);
    if (keywd == "energy_force_calculation_for_test_data_set") fitting_weights[6] = utils::numeric(FLERR,words[1],false,lmp);
    if (keywd == "percentage_training_data_set") fitting_weights[7] = utils::numeric(FLERR,words[1],false,lmp);
    if (keywd == "percentage_test_data_set") fitting_weights[8] = utils::numeric(FLERR,words[1],false,lmp);
    if (keywd == "randomize_training_data_set") fitting_weights[9] = utils::numeric(FLERR,words[1],false,lmp);
    if (keywd == "randomize_test_data_set") fitting_weights[10] = utils::numeric(FLERR,words[1],false,lmp);

    // other settings

    if (keywd == "file_format") file_format = words[1];
    if (keywd == "file_extension") file_extension = words[1];
    if (keywd == "path_to_training_data_set") training_path = words[1];
    if (keywd == "path_to_test_data_set") test_path = words[1];
  }

  if (comm->me == 0) {
    utils::logmesg(lmp, "**************** Begin of Data File ****************\n");
    utils::logmesg(lmp, "file format: {}\n", file_format);
    utils::logmesg(lmp, "file extension: {}\n", file_extension);
    utils::logmesg(lmp, "path to training data set: {}\n", training_path);
    utils::logmesg(lmp, "path to test data set: {}\n", test_path);
    utils::logmesg(lmp, "training percentage: {}\n", fitting_weights[7]);
    utils::logmesg(lmp, "test percentage: {}\n", fitting_weights[8]);
    utils::logmesg(lmp, "randomize training data set: {}\n", fitting_weights[9]);
    utils::logmesg(lmp, "randomize test data set: {}\n", fitting_weights[10]);
    utils::logmesg(lmp, "error analysis for training data set: {}\n", fitting_weights[3]);
    utils::logmesg(lmp, "error analysis for test data set: {}\n", fitting_weights[4]);
    utils::logmesg(lmp, "energy/force calculation for training data set: {}\n", fitting_weights[5]);
    utils::logmesg(lmp, "energy/force calculation for test data set: {}\n", fitting_weights[6]);
    utils::logmesg(lmp, "fitting weight for energy: {}\n", fitting_weights[0]);
    utils::logmesg(lmp, "fitting weight for force: {}\n", fitting_weights[1]);
    utils::logmesg(lmp, "fitting weight for stress: {}\n", fitting_weights[2]);
    utils::logmesg(lmp, "**************** End of Data File ****************\n");
  }
}

void CFITPOD::get_exyz_files(std::vector<std::string>& files, std::string datapath, std::string extension)
{
  std::vector<std::string> res = globVector(datapath + "/*." + extension, files);
}

int CFITPOD::get_number_atom_exyz(std::vector<int>& num_atom, int& num_atom_sum, std::string file)
{
  std::string filename = file;
  FILE *fp;
  //if (comm->me == 0){

    fp = utils::open_potential(filename,lmp,nullptr);
    if (fp == nullptr)
      error->one(FLERR,"Cannot open POD coefficient file {}: ", filename, utils::getsyserror());
  //}

  char line[MAXLINE],*ptr;
  int eof = 0;
  int num_configs = 0;
  num_atom_sum = 0;

  // loop over all lines of this xyz file and extract number of atoms and number of configs

  while (true) {
    //if (comm->me == 0) {
      ptr = fgets(line,MAXLINE,fp);
      if (ptr == nullptr) {
        eof = 1;
        fclose(fp);
      }
    //}
    //MPI_Bcast(&eof,1,MPI_INT,0,world);
    if (eof) break;
    //MPI_Bcast(line,MAXLINE,MPI_CHAR,0,world);

    // words = ptrs to all words in line
    // strip single and double quotes from words

    std::vector<std::string> words;
    try {
      words = Tokenizer(utils::trim_comment(line),"\"' \t\n\r\f").as_vector();
    } catch (TokenizerException &) {
      // ignore
    }

    if (words.size() == 0) continue;

    int natom;
    if (words.size() == 1){
      natom = utils::inumeric(FLERR,words[0],false,lmp);
      num_atom.push_back(natom);
      num_configs += 1;
      num_atom_sum += natom;
    }
  }
  return num_configs;
}

int CFITPOD::get_number_atoms(std::vector<int>& num_atom, std::vector<int> &num_atom_sum, std::vector<int>& num_config, std::vector<std::string> training_files)
{
  int nfiles = training_files.size(); // number of files
  int d, n;

  for (int i=0; i<nfiles; i++) {
    d = get_number_atom_exyz(num_atom, n, training_files[i]);
    num_config.push_back(d);
    num_atom_sum.push_back(n);
  }

  int num_atom_all = 0;
  for (int i=0; i< (int) num_atom.size(); i++)
    num_atom_all += num_atom[i];

  return num_atom_all;
}

void CFITPOD::read_exyz_file(double *lattice, double *stress, double *energy, double *pos, double *forces,
    int *atomtype, std::string file, std::vector<std::string> species)
{

  std::string filename = file;
  FILE *fp;
  //if (comm->me == 0){

    fp = utils::open_potential(filename,lmp,nullptr);
    if (fp == nullptr)
      error->one(FLERR,"Cannot open POD coefficient file {}: ",
                                   filename, utils::getsyserror());
  //}

  char line[MAXLINE],*ptr;
  int eof = 0;
  int cfi = 0;
  int nat = 0;
  int ns = species.size();

  // loop over all lines of this xyz file and extract training data

  while (true) {
    //if (comm->me == 0) {
      ptr = fgets(line,MAXLINE,fp);
      if (ptr == nullptr) {
        eof = 1;
        fclose(fp);
      }
    //}
    //MPI_Bcast(&eof,1,MPI_INT,0,world);
    if (eof) break;
    //MPI_Bcast(line,MAXLINE,MPI_CHAR,0,world);

    // words = ptrs to all words in line
    // strip single and double quotes from words

    std::vector<std::string> words;
    try {
      words = Tokenizer(utils::trim_comment(line),"\"' \t\n\r\f").as_vector();
    } catch (TokenizerException &) {
      // ignore
    }

    if (words.size() == 0) continue;

    ValueTokenizer text(utils::trim_comment(line),"\"' \t\n\r\f");
    if (text.contains("attice")){

      // find the word containing "lattice"

      auto it = std::find_if(words.begin(), words.end(), [](const std::string& str) { return str.find("attice") != std::string::npos; });

      // get index of element from iterator

      int index = std::distance(words.begin(), it);

      if (words[index].find("=") != std::string::npos) {

        // lattice numbers start at index + 1

        for (int k = 0; k < 9; k++){
          lattice[k + 9*cfi] = utils::numeric(FLERR,words[index+1+k],false,lmp);
        }
      } else {

        // lattice numbers start at index + 2

        for (int k = 0; k < 9; k++){
          lattice[k + 9*cfi] = utils::numeric(FLERR,words[index+2+k],false,lmp);
        }
      }

      // find the word containing "energy"

      it = std::find_if(words.begin(), words.end(), [](const std::string& str) { return str.find("nergy") != std::string::npos; });

      // get index of element from iterator

      index = std::distance(words.begin(), it);

      if (words[index].find("=") != std::string::npos) {

        // energy is after "=" inside this string

        std::size_t found = words[index].find("=");
        energy[cfi] = utils::numeric(FLERR,words[index].substr(found+1),false,lmp);
      } else {

        // energy is at index + 2

        energy[cfi] = utils::numeric(FLERR,words[index+2],false,lmp);

      }

      // find the word containing "stress"

      it = std::find_if(words.begin(), words.end(), [](const std::string& str) { return str.find("tress") != std::string::npos; });

      // get index of element from iterator

      index = std::distance(words.begin(), it);

      if (words[index].find("=") != std::string::npos) {

        // stress numbers start at index + 1

        for (int k = 0; k < 9; k++){
          stress[k + 9*cfi] = utils::numeric(FLERR,words[index+1+k],false,lmp);
        }
      } else {

        // lattice numbers start at index + 2

        for (int k = 0; k < 9; k++){
          stress[k + 9*cfi] = utils::numeric(FLERR,words[index+2+k],false,lmp);
        }
      }

      cfi += 1;

    }

    // loop over atoms

    else if (words.size() > 1){

      for (int ii = 0; ii < ns; ii++)
        if (species[ii] == words[0])
          atomtype[nat] = ii+1;

      for (int k = 0; k < 6; k++){
        if (k <= 2) pos[k + 3*nat] = utils::numeric(FLERR,words[1+k],false,lmp);
        if (k > 2 ) forces[k-3 + 3*nat] = utils::numeric(FLERR,words[1+k],false,lmp);
      }

      nat += 1;
    }
  }

}

void CFITPOD::get_data(datastruct &data, std::vector<std::string> species)
{
  get_exyz_files(data.data_files, data.data_path, data.file_extension);
  data.num_atom_sum = get_number_atoms(data.num_atom, data.num_atom_each_file, data.num_config, data.data_files);
  data.num_config_sum = data.num_atom.size();
  size_t maxname = 9;
  for (auto fname : data.data_files) maxname = MAX(maxname,fname.size());
  maxname -= data.data_path.size()+1;
<<<<<<< HEAD
  utils::logmesg(lmp, "{:-<{}}\n {:^{}} | number of configurations | number of atoms\n{:-<{}}\n",
                 "", maxname+46, "data file", maxname, "", maxname+46);
=======
  if (comm->me == 0)
    utils::logmesg(lmp, " {:^{}} | number of configurations | number of atoms\n{:=<{}}\n", "data file",
                 maxname, "", maxname+46);
>>>>>>> ccffe80b
  int i = 0;
  for (auto fname : data.data_files) {
    std::string filename = fname.substr(data.data_path.size()+1);
    data.filenames.push_back(filename);
    if (comm->me == 0)
      utils::logmesg(lmp, " {:<{}} |        {:>10}        |    {:>8}\n",
                   filename, maxname, data.num_config[i], data.num_atom_each_file[i]);
    ++i;
  }
<<<<<<< HEAD
  utils::logmesg(lmp, "{:-<{}}\n", "", maxname+46);
  utils::logmesg(lmp, "number of files: {}\n", data.data_files.size());
  utils::logmesg(lmp, "number of configurations in all files: {}\n", data.num_config_sum);
  utils::logmesg(lmp, "number of atoms in all files: {}\n", data.num_atom_sum);

=======
  if (comm->me == 0) {
    utils::logmesg(lmp, "{:=<{}}\n", "", maxname+46);
    utils::logmesg(lmp, "number of files: {}\n", data.data_files.size());
    utils::logmesg(lmp, "number of configurations in all files: {}\n", data.num_config_sum);
    utils::logmesg(lmp, "number of atoms in all files: {}\n", data.num_atom_sum);
  }
  
>>>>>>> ccffe80b
  int n = data.num_config_sum;
  memory->create(data.lattice, 9*n, "fitpod:lattice");
  memory->create(data.stress, 9*n, "fitpod:stress");
  memory->create(data.energy, n, "fitpod:energy");
  n = data.num_atom_sum;
  memory->create(data.position, 3*n, "fitpod:position");
  memory->create(data.force, 3*n, "fitpod:force");
  memory->create(data.atomtype, n, "fitpod:atomtype");

  int nfiles = data.data_files.size(); // number of files
  int nconfigs = 0;
  int natoms = 0;
  for (int i=0; i<nfiles; i++) {
    read_exyz_file(&data.lattice[9*nconfigs], &data.stress[9*nconfigs], &data.energy[nconfigs],
        &data.position[3*natoms], &data.force[3*natoms], &data.atomtype[natoms],
        data.data_files[i], species);
    nconfigs += data.num_config[i];
    natoms += data.num_atom_each_file[i];
  }

  int len = data.num_atom.size();
  data.num_atom_min = podptr->podArrayMin(&data.num_atom[0], len);
  data.num_atom_max = podptr->podArrayMax(&data.num_atom[0], len);
  data.num_atom_cumsum.resize(len+1);
  podptr->podCumsum(&data.num_atom_cumsum[0], &data.num_atom[0], len+1);

  data.num_config_cumsum.resize(nfiles+1);
  podptr->podCumsum(&data.num_config_cumsum[0], &data.num_config[0], nfiles+1);

  // convert all structures to triclinic system

  constexpr int DIM = 3;
  double Qmat[DIM*DIM];
  for (int ci=0; ci<len; ci++) {
    int natom = data.num_atom[ci];
    int natom_cumsum = data.num_atom_cumsum[ci];
    double *x = &data.position[DIM*natom_cumsum];
    double *f = &data.force[DIM*natom_cumsum];
    double *lattice = &data.lattice[9*ci];
    double *a1 = &lattice[0];
    double *a2 = &lattice[3];
    double *a3 = &lattice[6];

    podptr->matrix33_inverse(Qmat, a1, a2, a3);
    podptr->triclinic_lattice_conversion(a1, a2, a3, a1, a2, a3);
    podptr->matrix33_multiplication(Qmat, lattice, Qmat, DIM);
    podptr->matrix33_multiplication(x, Qmat, x, natom);
    podptr->matrix33_multiplication(f, Qmat, f, natom);
  }

  if (comm->me == 0) {
    utils::logmesg(lmp, "minimum number of atoms: {}\n", data.num_atom_min);
    utils::logmesg(lmp, "maximum number of atoms: {}\n", data.num_atom_max);
  }
}

std::vector<int> CFITPOD::linspace(int start_in, int end_in, int num_in)
{

  std::vector<int> linspaced;

  double start = static_cast<double>(start_in);
  double end = static_cast<double>(end_in);
  double num = static_cast<double>(num_in);

  int elm;

  if (num == 0) { return linspaced; }
  if (num == 1)
  {
    elm = (int) std::round(start);
    linspaced.push_back(elm);
    return linspaced;
  }

  double delta = (end - start) / (num - 1);

  for(int i=0; i < num-1; ++i)
  {
    elm = (int) std::round(start + delta * i);
    linspaced.push_back(elm);
  }

  elm = (int) std::round(end);
  linspaced.push_back(elm);

  return linspaced;
}

std::vector<int> CFITPOD::shuffle(int start_in, int end_in, int num_in)
{
  int sz = end_in - start_in + 1;
  std::vector<int> myvector(sz);

  for (int i = 0; i<sz; i++)
    myvector[i] = start_in + i;

  unsigned seed = (unsigned) platform::walltime()*1.0e9;
  std::shuffle (myvector.begin(), myvector.end(), std::default_random_engine(seed));

  std::vector<int> shuffle_vec(num_in);
  for (int i = 0; i<num_in; i++)
    shuffle_vec[i] = myvector[i];

  return shuffle_vec;
}

std::vector<int> CFITPOD::select(int n, double percentage, int randomize)
{
  std::vector<int> selected;

  int m = (int) std::round(n*percentage);
  m = MAX(m, 1);

  selected = (randomize==1) ? shuffle(1, n, m) : linspace(1, n, m);

  return selected;
}

void CFITPOD::select_data(datastruct &newdata, datastruct data)
{
  double percentage = data.percentage;
  int randomize = data.randomize;

  if (comm->me == 0) {
    if (randomize==1)
      utils::logmesg(lmp, "Select {} percent of the data set at random using shuffle\n", data.percentage*100);
    else
      utils::logmesg(lmp, "Select {} percent of the data set deterministically using linspace\n", data.percentage*100);
  }
  
  int nfiles = data.data_files.size();  // number of files
  std::vector<std::vector<int>> selected(nfiles);

  newdata.num_config.resize(nfiles);
  newdata.num_config_cumsum.resize(nfiles+1);
  newdata.num_atom_each_file.resize(nfiles);

  for (int file = 0; file < nfiles; file++) {
    int nconfigs = data.num_config[file];
    selected[file] = select(nconfigs, percentage, randomize);
    int ns = (int) selected[file].size(); // number of selected configurations

    newdata.num_config[file] = ns;
    int num_atom_sum = 0;
    for (int ii=0; ii < ns; ii++) { // loop over each selected configuration in a file
      int ci =  data.num_config_cumsum[file] + selected[file][ii] - 1;
      int natom = data.num_atom[ci];
      newdata.num_atom.push_back(natom);
      num_atom_sum += natom;
    }
    newdata.num_atom_each_file[file] = num_atom_sum;
  }
  int len = newdata.num_atom.size();
  newdata.num_atom_min = podptr->podArrayMin(&newdata.num_atom[0], len);
  newdata.num_atom_max = podptr->podArrayMax(&newdata.num_atom[0], len);
  newdata.num_atom_cumsum.resize(len+1);
  podptr->podCumsum(&newdata.num_atom_cumsum[0], &newdata.num_atom[0], len+1);
  newdata.num_atom_sum = newdata.num_atom_cumsum[len];
  podptr->podCumsum(&newdata.num_config_cumsum[0], &newdata.num_config[0], nfiles+1);
  newdata.num_config_sum = newdata.num_atom.size();

  int n = data.num_config_sum;
  memory->create(newdata.lattice, 9*n, "fitpod:newdata_lattice");
  memory->create(newdata.stress, 9*n, "fitpod:newdata_stress");
  memory->create(newdata.energy, n, "fitpod:newdata_energy");
  n = data.num_atom_sum;
  memory->create(newdata.position, 3*n, "fitpod:newdata_position");
  memory->create(newdata.force, 3*n, "fitpod:newdata_force");
  memory->create(newdata.atomtype, n, "fitpod:newdata_atomtype");

  int cn = 0;
  int dim = 3;
  for (int file = 0; file < nfiles; file++) {
    int ns = (int) selected[file].size(); // number of selected configurations
    for (int ii=0; ii < ns; ii++) { // loop over each selected configuration in a file
      int ci =  data.num_config_cumsum[file] + selected[file][ii] - 1;
      int natom = data.num_atom[ci];
      int natom_cumsum = data.num_atom_cumsum[ci];

      int natomnew = newdata.num_atom[cn];
      int natomnew_cumsum = newdata.num_atom_cumsum[cn];

      if (natom != natomnew)
        error->all(FLERR,"number of atoms in the new data set must be the same as that in the old data set.");

      int *atomtype = &data.atomtype[natom_cumsum];
      double *position = &data.position[dim*natom_cumsum];
      double *force = &data.force[dim*natom_cumsum];

      newdata.energy[cn] = data.energy[ci];
      for (int j=0; j<9; j++) {
        newdata.stress[j+9*cn] = data.stress[j+9*ci];
        newdata.lattice[j+9*cn] = data.lattice[j+9*ci];
      }

      for (int na=0; na<natom; na++) {
        newdata.atomtype[na+natomnew_cumsum] = atomtype[na];
        for (int j=0; j<dim; j++) {
          newdata.position[j + 3*na + dim*natomnew_cumsum] = position[j + 3*na];
          newdata.force[j + 3*na + dim*natomnew_cumsum] = force[j + 3*na];
        }
      }
      cn += 1;
    }
  }

  data.copydatainfo(newdata);
  size_t maxname = 9;
  for (auto fname : data.data_files) maxname = MAX(maxname,fname.size());
  maxname -= data.data_path.size()+1;

<<<<<<< HEAD
  utils::logmesg(lmp, "{:-<{}}\n {:^{}} | # configs (selected) | # atoms (selected) "
                 "| # configs (original) | # atoms (original)\n{:-<{}}\n",
                 "", maxname+90, "data_file", maxname, "", maxname+90);
  for (int i=0; i< (int) newdata.data_files.size(); i++) {
    std::string filename = newdata.data_files[i].substr(newdata.data_path.size()+1,newdata.data_files[i].size());
    newdata.filenames.push_back(filename.c_str());
    utils::logmesg(lmp, " {:<{}} |       {:>8}       |      {:>8}      |       {:>8}       |     {:>8}\n",
                   newdata.filenames[i], maxname, newdata.num_config[i], newdata.num_atom_each_file[i],
                   data.num_config[i], data.num_atom_each_file[i]);
  }
  utils::logmesg(lmp, "{:-<{}}\nnumber of files: {}\n", "", maxname+90, newdata.data_files.size());
  utils::logmesg(lmp, "number of configurations in all files (selected and original): {} and {}\n", newdata.num_config_sum, data.num_config_sum);
  utils::logmesg(lmp, "number of atoms in all files (selected and original: {} and {}\n", newdata.num_atom_sum, data.num_atom_sum);
=======
  if (comm->me == 0)
    utils::logmesg(lmp, "data file  | # configs (selected) | # atoms (selected) | # configs (original) | # atoms (original)\n");
  for (int i=0; i< (int) newdata.data_files.size(); i++) {
    std::string filename = newdata.data_files[i].substr(newdata.data_path.size()+1,newdata.data_files[i].size());
    newdata.filenames.push_back(filename.c_str());
    if (comm->me == 0)
      utils::logmesg(lmp, "{}   |   {}   |   {}   |   {}   |   {}\n", newdata.filenames[i], newdata.num_config[i], newdata.num_atom_each_file[i], data.num_config[i], data.num_atom_each_file[i]);
  }
  if (comm->me == 0) {
    utils::logmesg(lmp, "number of files: {}\n", newdata.data_files.size());
    utils::logmesg(lmp, "number of configurations in all files (selected and original): {} and {}\n", newdata.num_config_sum, data.num_config_sum);
    utils::logmesg(lmp, "number of atoms in all files (selected and original: {} and {}\n", newdata.num_atom_sum, data.num_atom_sum);
  }
>>>>>>> ccffe80b
}

void CFITPOD::read_data_files(std::string data_file, std::vector<std::string> species)
{
  datastruct data;

  // read data input file to datastruct

  read_data_file(data.fitting_weights, data.file_format, data.file_extension,
      testdata.data_path, data.data_path, data_file);

  data.training_analysis = (int) data.fitting_weights[3];
  data.test_analysis = (int) data.fitting_weights[4];
  data.training_calculation = (int) data.fitting_weights[5];
  data.test_calculation = (int) data.fitting_weights[6];
  data.percentage = data.fitting_weights[7];
  data.randomize = (int) data.fitting_weights[9];

  data.copydatainfo(traindata);

  if (data.percentage >= 1.0) {
    if (comm->me == 0)
      utils::logmesg(lmp, "**************** Begin of Training Data Set ****************\n");
    if ((int) traindata.data_path.size() > 1)
      get_data(traindata, species);
    else
      error->all(FLERR,"data set is not found");
<<<<<<< HEAD
    utils::logmesg(lmp, "**************** End of Training Data Set ****************\n");
  } else {
    utils::logmesg(lmp, "**************** Begin of Training Data Set ****************\n");
=======
    if (comm->me == 0)
      utils::logmesg(lmp, "**************** End of Training Data Set ****************\n");
  }
  else {
    if (comm->me == 0)
      utils::logmesg(lmp, "**************** Begin of Training Data Set ****************\n");
>>>>>>> ccffe80b
    if ((int) data.data_path.size() > 1)
      get_data(data, species);
    else
      error->all(FLERR,"data set is not found");
    if (comm->me == 0)
      utils::logmesg(lmp, "**************** End of Training Data Set ****************\n");

    if (comm->me == 0)
      utils::logmesg(lmp, "**************** Begin of Select Training Data Set ****************\n");
    select_data(traindata, data);
    if (comm->me == 0)
      utils::logmesg(lmp, "**************** End of Select Training Data Set ****************\n");

    memory->destroy(data.lattice);
    memory->destroy(data.energy);
    memory->destroy(data.stress);
    memory->destroy(data.position);
    memory->destroy(data.force);
    memory->destroy(data.atomtype);
  }

  if (((int) testdata.data_path.size() > 1) && (testdata.data_path != traindata.data_path)) {
    testdata.training = 0;
    testdata.file_format = traindata.file_format;
    testdata.file_extension = traindata.file_extension;
    testdata.training_analysis = traindata.training_analysis;
    testdata.test_analysis = traindata.test_analysis;
    testdata.training_calculation = traindata.training_calculation;
    testdata.test_calculation = traindata.test_calculation;
    testdata.percentage = traindata.fitting_weights[8];
    testdata.randomize = (int) traindata.fitting_weights[10];
    if (comm->me == 0)
      utils::logmesg(lmp, "**************** Begin of Test Data Set ****************\n");
    get_data(testdata, species);
    if (comm->me == 0)
      utils::logmesg(lmp, "**************** End of Test Data Set ****************\n");
  }
  else {
    testdata.data_path = traindata.data_path;
  }
}

int CFITPOD::latticecoords(double *y, int *alist, double *x, double *a1, double *a2, double *a3, double rcut, int *pbc, int nx)
{
  int m=0, n=0, p=0;
  if (pbc[0] == 1) m = (int) ceil(rcut/a1[0]);
  if (pbc[1] == 1) n = (int) ceil(rcut/a2[1]);
  if (pbc[2] == 1) p = (int) ceil(rcut/a3[2]);

  // index for the center lattice

  int ind = m + (2*m+1)*(n) + (2*m+1)*(2*n+1)*(p);

  // number of lattices

  int nl = (2*m+1)*(2*n+1)*(2*p+1);

  for (int j=0; j<3*nx; j++)
    y[j] = x[j];
  int q = nx;

  for (int i = 0; i < (2*p+1); i++)
    for (int j = 0; j < (2*n+1); j++)
      for (int k = 0; k < (2*m+1); k++) {
        int ii = k + (2*m+1)*j + (2*m+1)*(2*n+1)*i;
        if (ii != ind) {
          double x0 = a1[0]*(k - m) + a2[0]*(j - n) + a3[0]*(i - p);
          double x1 = a1[1]*(k - m) + a2[1]*(j - n) + a3[1]*(i - p);
          double x2 = a1[2]*(k - m) + a2[2]*(j - n) + a3[2]*(i - p);
          for (int jj=0; jj<nx; jj++) {
            y[0+3*q] = x0 + x[0+3*jj];
            y[1+3*q] = x1 + x[1+3*jj];
            y[2+3*q] = x2 + x[2+3*jj];
            q = q + 1;
          }
        }
      }

  for (int i=0; i <nl; i++)
    for (int j=0; j<nx; j++)
      alist[j + nx*i] = j;

  return nl;
}

int CFITPOD::podneighborlist(int *neighlist, int *numneigh, double *r, double rcutsq, int nx, int N, int dim)
{
  int k = 0;
  for (int i = 0; i<nx; i++) {
    double *ri = &r[i*dim];
    int inc = 0;
    for (int j=0; j<N; j++) {
      double *rj = &r[dim*j];
      double rijsq = (ri[0]-rj[0])*(ri[0]-rj[0]) + (ri[1]-rj[1])*(ri[1]-rj[1]) + (ri[2]-rj[2])*((ri[2]-rj[2]));
      if  ((rijsq > 1e-12) && (rijsq <= rcutsq))  {
        inc += 1;
        neighlist[k] = j;
        k += 1;
      }
    }
    numneigh[i] = inc;
  }
  return k;
}

int CFITPOD::podfullneighborlist(double *y, int *alist, int *neighlist, int *numneigh, int *numneighsum,
    double *x, double *a1, double *a2, double *a3, double rcut, int *pbc, int nx)
{
  double rcutsq = rcut*rcut;
  int dim = 3, nl = 0, nn = 0;

  // number of lattices

  nl = latticecoords(y, alist, x, a1, a2, a3, rcut, pbc, nx);
  int N = nx*nl;

  // total number of neighbors

  nn = podneighborlist(neighlist, numneigh, y, rcutsq, nx, N, dim);

  podptr->podCumsum(numneighsum, numneigh, nx+1);

  return nn;
}

void CFITPOD::allocate_memory(datastruct data)
{
  int nd = podptr->pod.nd;
  memory->create(desc.gd, nd, "fitpod:desc_gd");
  memory->create(desc.A, nd*nd, "fitpod:desc_A");
  memory->create(desc.b, nd, "fitpod:desc_b");
  memory->create(desc.c, nd, "fitpod:desc_c");
  podptr->podArraySetValue(desc.A, 0.0, nd*nd);
  podptr->podArraySetValue(desc.b, 0.0, nd);
  podptr->podArraySetValue(desc.c, 0.0, nd);

  int dim = 3;
  int natom_max = data.num_atom_max;
  int nd1 = podptr->pod.nd1;
  int nd2 = podptr->pod.nd2;
  int nd3 = podptr->pod.nd3;
  int nd4 = podptr->pod.nd4;
  int nelements = podptr->pod.nelements;
  int nbesselpars = podptr->pod.nbesselpars;
  int nrbf2 = podptr->pod.nbf2;
  int nabf3 = podptr->pod.nabf3;
  int nrbf3 = podptr->pod.nrbf3;
  int *pdegree2 = podptr->pod.twobody;
  int *pdegree3 = podptr->pod.threebody;
  int *pbc = podptr->pod.pbc;
  double rcut = podptr->pod.rcut;

  int Nj=0, Nij=0;
  int m=0, n=0, p=0, nl=0, ny=0, na=0, np=0;

  for (int ci=0; ci<(int) data.num_atom.size(); ci++)
  {
    int natom = data.num_atom[ci];
    double *lattice = &data.lattice[9*ci];
    double *a1 = &lattice[0];
    double *a2 = &lattice[3];
    double *a3 = &lattice[6];
    if (pbc[0] == 1) m = (int) ceil(rcut/a1[0]);
    if (pbc[1] == 1) n = (int) ceil(rcut/a2[1]);
    if (pbc[2] == 1) p = (int) ceil(rcut/a3[2]);

    // number of lattices

    nl = (2*m+1)*(2*n+1)*(2*p+1);
    ny = MAX(ny,dim*natom*nl);
    na = MAX(na, natom*nl);
    np = MAX(np, natom*natom*nl);
  }

  memory->create(nb.y, ny, "fitpod:nb_y");
  memory->create(nb.alist, na, "fitpod:nb_alist");
  memory->create(nb.pairnum, natom_max, "fitpod:nb_pairnum");
  memory->create(nb.pairnum_cumsum, natom_max+1, "fitpod:nb_pairnum_cumsum");
  memory->create(nb.pairlist, np, "fitpod:nb_pairlist");

  nb.natom_max = natom_max;
  nb.sze = nelements*nelements;
  nb.sza = na;
  nb.szy = ny;
  nb.szp = np;

  if (comm->me == 0)
    utils::logmesg(lmp,"**************** Begin of Memory Allocation ****************\n");

  int szd = 0, szi=0, szsnap=0;
  for (int ci=0; ci<(int) data.num_atom.size(); ci++)
  {
    int natom = data.num_atom[ci];
    int natom_cumsum = data.num_atom_cumsum[ci];
    double *x = &data.position[dim*natom_cumsum];
    double *lattice = &data.lattice[9*ci];
    double *a1 = &lattice[0];
    double *a2 = &lattice[3];
    double *a3 = &lattice[6];

    Nij = podfullneighborlist(nb.y, nb.alist, nb.pairlist, nb.pairnum, nb.pairnum_cumsum, x, a1, a2, a3, rcut, pbc, natom);

    int ns2 = pdegree2[0]*nbesselpars + pdegree2[1];
    int ns3 = pdegree3[0]*nbesselpars + pdegree3[1];

    int szd1 = 3*Nij+ (1+dim)*Nij*MAX(nrbf2+ns2,nrbf3+ns3) + (nabf3+1)*7;
    int szi1 = 6*Nij + 2*natom+1 + (Nj-1)*Nj;
    szd = MAX(szd, szd1);
    szi = MAX(szi, szi1);

    if (podptr->sna.twojmax>0) {
      szd1 = 0;
      szd1 += Nij*dim; // rij
      szd1 += MAX(2*podptr->sna.idxu_max*Nij, 2*podptr->sna.idxz_max*podptr->sna.ndoubles*natom); // (Ur, Ui) and (Zr, Zi)
      szd1 += 2*podptr->sna.idxu_max*dim*Nij; // dUr, dUi
      szd1 += MAX(podptr->sna.idxb_max*podptr->sna.ntriples*dim*Nij, 2*podptr->sna.idxu_max*podptr->sna.nelements*natom); // dblist and (Utotr, Utoti)
      szsnap = MAX(szsnap, szd1);
    }
  }

  szd = MAX(szsnap, szd);
  szd = MAX(natom_max*(nd1+nd2+nd3+nd4) + szd, dim*natom_max*(nd-nd1-nd2-nd3-nd4));
  szd = dim*natom_max*(nd1+nd2+nd3+nd4) + szd;

  // gdd includes linear descriptors derivatives, quadratic descriptors derivatives and temporary memory

  memory->create(desc.gdd, szd, "fitpod:desc_gdd");
  memory->create(desc.tmpint, szi, "fitpod:desc_tmpint");
  desc.szd = szd;
  desc.szi = szi;

  if (comm->me == 0) {
    utils::logmesg(lmp, "maximum number of atoms in periodic domain: {}\n", natom_max);
    utils::logmesg(lmp, "maximum number of atoms in extended domain: {}\n", nb.sza);
    utils::logmesg(lmp, "maximum number of neighbors in extended domain: {}\n", nb.szp);
    utils::logmesg(lmp, "size of double memory: {}\n", szd);
    utils::logmesg(lmp, "size of int memory: {}\n", szi);
    utils::logmesg(lmp, "size of descriptor matrix: {} x {}\n", nd, nd);
    utils::logmesg(lmp, "**************** End of Memory Allocation ****************\n");
  }
}

void CFITPOD::linear_descriptors(datastruct data, int ci)
{
  int dim = 3;
  int nd1 = podptr->pod.nd1;
  int nd2 = podptr->pod.nd2;
  int nd3 = podptr->pod.nd3;
  int nd4 = podptr->pod.nd4;
  int nd1234 = nd1+nd2+nd3+nd4;
  int *pbc = podptr->pod.pbc;
  double rcut = podptr->pod.rcut;

  int natom = data.num_atom[ci];
  int natom_cumsum = data.num_atom_cumsum[ci];
  int *atomtype = &data.atomtype[natom_cumsum];
  double *position = &data.position[dim*natom_cumsum];
  double *lattice = &data.lattice[9*ci];
  double *a1 = &lattice[0];
  double *a2 = &lattice[3];
  double *a3 = &lattice[6];

  // neighbor list
  int Nij = podfullneighborlist(nb.y, nb.alist, nb.pairlist, nb.pairnum, nb.pairnum_cumsum,
        position, a1, a2, a3, rcut, pbc, natom);

  int *tmpint = &desc.tmpint[0];
  double *tmpmem = &desc.gdd[dim*natom*nd1234+natom*nd1234];
  podptr->linear_descriptors(desc.gd, desc.gdd, nb.y, tmpmem, atomtype, nb.alist,
      nb.pairlist, nb.pairnum, nb.pairnum_cumsum, tmpint, natom, Nij);

}

void CFITPOD::quadratic_descriptors(datastruct data, int ci)
{
  int dim = 3;
  int natom = data.num_atom[ci];
  int nd1 = podptr->pod.nd1;
  int nd2 = podptr->pod.nd2;
  int nd3 = podptr->pod.nd3;
  int nd4 = podptr->pod.nd4;
  int nd22 = podptr->pod.nd22;
  int nd23 = podptr->pod.nd23;
  int nd24 = podptr->pod.nd24;
  int nd33 = podptr->pod.nd33;
  int nd34 = podptr->pod.nd34;
  int nd44 = podptr->pod.nd44;
  int nd123 = nd1+nd2+nd3;
  int nd1234 = nd1+nd2+nd3+nd4;

  double *fatom2 = &desc.gdd[dim*natom*(nd1)];
  double *fatom3 = &desc.gdd[dim*natom*(nd1+nd2)];
  double *fatom4 = &desc.gdd[dim*natom*(nd123)];

  // global descriptors for four-body quadratic22 potential

  if (nd22>0) {
    int nq2 = podptr->pod.quadratic22[0]*podptr->pod.nc2;
    podptr->quadratic_descriptors(&desc.gd[nd1234], &desc.gdd[dim*natom*nd1234],
        &desc.gd[nd1], fatom2, nq2, dim*natom);
  }

  // global descriptors for four-body quadratic23 potential

  if (nd23>0) {
    int nq2 = podptr->pod.quadratic23[0]*podptr->pod.nc2;
    int nq3 = podptr->pod.quadratic23[1]*podptr->pod.nc3;
    podptr->quadratic_descriptors(&desc.gd[nd1234+nd22], &desc.gdd[dim*natom*(nd1234+nd22)],
        &desc.gd[nd1], &desc.gd[nd1+nd2], fatom2, fatom3, nq2, nq3, dim*natom);
  }

  // global descriptors for five-body quadratic24 potential

  if (nd24>0) {
    int nq2 = podptr->pod.quadratic24[0]*podptr->pod.nc2;
    int nq4 = podptr->pod.quadratic24[1]*podptr->pod.nc4;
    podptr->quadratic_descriptors(&desc.gd[nd1234+nd22+nd23], &desc.gdd[dim*natom*(nd1234+nd22+nd23)],
        &desc.gd[nd1], &desc.gd[nd1+nd2+nd3], fatom2, fatom4, nq2, nq4, dim*natom);
  }

  // global descriptors for five-body quadratic33 potential

  if (nd33>0) {
    int nq3 = podptr->pod.quadratic33[0]*podptr->pod.nc3;
    podptr->quadratic_descriptors(&desc.gd[nd1234+nd22+nd23+nd24], &desc.gdd[dim*natom*(nd1234+nd22+nd23+nd24)],
        &desc.gd[nd1+nd2], fatom3, nq3, dim*natom);
  }

  // global descriptors for six-body quadratic34 potential

  if (nd34>0) {
    int nq3 = podptr->pod.quadratic34[0]*podptr->pod.nc3;
    int nq4 = podptr->pod.quadratic34[1]*podptr->pod.nc4;
    podptr->quadratic_descriptors(&desc.gd[nd1234+nd22+nd23+nd24+nd33], &desc.gdd[dim*natom*(nd1234+nd22+nd23+nd24+nd33)],
        &desc.gd[nd1+nd2], &desc.gd[nd1+nd2+nd3], fatom3, fatom4, nq3, nq4, dim*natom);
  }

  // global descriptors for seven-body quadratic44 potential

  if (nd44>0) {
    int nq4 = podptr->pod.quadratic44[0]*podptr->pod.nc4;
    podptr->quadratic_descriptors(&desc.gd[nd1234+nd22+nd23+nd24+nd33+nd34], &desc.gdd[dim*natom*(nd1234+nd22+nd23+nd24+nd33+nd34)],
        &desc.gd[nd1+nd2+nd3], fatom4, nq4, dim*natom);
  }

  // normalize quadratic descriptors

  for (int i=0; i<(nd22+nd23+nd24+nd33+nd34+nd44); i++)
    desc.gd[nd1234+i] = desc.gd[nd1234+i]/(natom);

  for (int i=0; i<dim*natom*(nd22+nd23+nd24+nd33+nd34+nd44); i++)
    desc.gdd[dim*natom*nd1234+i] = desc.gdd[dim*natom*nd1234+i]/(natom);
}

void CFITPOD::cubic_descriptors(datastruct data, int ci)
{
  int dim = 3;
  int natom = data.num_atom[ci];
  int nd1 = podptr->pod.nd1;
  int nd2 = podptr->pod.nd2;
  int nd3 = podptr->pod.nd3;
  int nd4 = podptr->pod.nd4;
  int nd22 = podptr->pod.nd22;
  int nd23 = podptr->pod.nd23;
  int nd24 = podptr->pod.nd24;
  int nd33 = podptr->pod.nd33;
  int nd34 = podptr->pod.nd34;
  int nd44 = podptr->pod.nd44;
  int nd234 = podptr->pod.nd234;
  int nd333 = podptr->pod.nd333;
  int nd444 = podptr->pod.nd444;
  int nd123 = nd1+nd2+nd3;
  int nd1234 = nd1+nd2+nd3+nd4;

  // global descriptors for seven-body cubic234 potential
  if (nd234>0) {
    int nq2 = podptr->pod.cubic234[0]*podptr->pod.nc2;
    int nq3 = podptr->pod.cubic234[1]*podptr->pod.nc3;
    int nq4 = podptr->pod.cubic234[2]*podptr->pod.nc4;
    int np3 = nd1234+nd22+nd23+nd24+nd33+nd34+nd44;
    double *eatom2 = &desc.gd[nd1];
    double *eatom3 = &desc.gd[nd1+nd2];
    double *eatom4 = &desc.gd[nd123];
    double *fatom2 = &desc.gdd[dim*natom*(nd1)];
    double *fatom3 = &desc.gdd[dim*natom*(nd1+nd2)];
    double *fatom4 = &desc.gdd[dim*natom*(nd123)];
    podptr->cubic_descriptors(&desc.gd[np3], &desc.gdd[dim*natom*np3],
        eatom2, eatom3, eatom4, fatom2, fatom3, fatom4, nq2, nq3, nq4, dim*natom);
  }

  // global descriptors for seven-body cubic333 potential

  if (nd333>0) {
    int nq3 = podptr->pod.cubic333[0]*podptr->pod.nc3;
    int np3 = nd1234+nd22+nd23+nd24+nd33+nd34+nd44+nd234;
    double *eatom3 = &desc.gd[nd1+nd2];
    double *fatom3 = &desc.gdd[dim*natom*(nd1+nd2)];
    podptr->cubic_descriptors(&desc.gd[np3], &desc.gdd[dim*natom*np3],
        eatom3, fatom3, nq3, dim*natom);
  }

  // global descriptors for ten-body cubic444 potential

  if (nd444>0) {
    int nq4 = podptr->pod.cubic444[0]*podptr->pod.nc4;
    int np4 = nd1234+nd22+nd23+nd24+nd33+nd34+nd44+nd234+nd333;
    double *eatom4 = &desc.gd[nd123];
    double *fatom4 = &desc.gdd[dim*natom*(nd123)];
    podptr->cubic_descriptors(&desc.gd[np4], &desc.gdd[dim*natom*(np4)],
        eatom4, fatom4, nq4, dim*natom);
  }

  // normalize cubic descriptors
  int nd = podptr->pod.nd;
  for (int i=(nd1234+nd22+nd23+nd24+nd33+nd34+nd44); i<nd; i++)
    desc.gd[i] = desc.gd[i]/(natom*natom);

  for (int i=dim*natom*(nd1234+nd22+nd23+nd24+nd33+nd34+nd44); i<dim*natom*nd; i++)
    desc.gdd[i] = desc.gdd[i]/(natom*natom);
}

void CFITPOD::least_squares_matrix(datastruct data, int ci)
{
  int dim = 3;
  int natom = data.num_atom[ci];
  int natom_cumsum = data.num_atom_cumsum[ci];
  int nd = podptr->pod.nd;
  int nforce = dim*natom;

  // compute energy weight and force weight

  double normconst = 1.0;
  if (data.normalizeenergy==1) normconst = 1.0/natom;
  double we = data.fitting_weights[0];
  double wf = data.fitting_weights[1];
  double we2 = (we*we)*(normconst*normconst);
  double wf2 = (wf*wf);

  // get energy and force from the training data set

  double energy = data.energy[ci];
  double *force = &data.force[dim*natom_cumsum];

  // least-square matrix for all descriptors: A = A + (we*we)*(gd^T * gd)

  podptr->podKron(desc.A, desc.gd, desc.gd, we2, nd, nd);

  // least-square matrix for all descriptors derivatives: A =  A + (wf*wf) * (gdd^T * gdd)

  char cht = 'T';
  char chn = 'N';
  double one = 1.0;
  int inc1 = 1;
  DGEMM(&cht, &chn, &nd, &nd, &nforce, &wf2, desc.gdd, &nforce, desc.gdd, &nforce, &one, desc.A, &nd);

  // least-square vector for all descriptors: b = b + (we*we*energy)*gd

  double wee = we2*energy;
  for (int i = 0; i< nd; i++)
    desc.b[i] += wee*desc.gd[i];

  // least-square vector for all descriptors derivatives: b = b + (wf*wf) * (gdd^T * f)

  DGEMV(&cht, &nforce, &nd, &wf2, desc.gdd, &nforce, force, &inc1, &one, desc.b, &inc1);

}

void CFITPOD::least_squares_fit(datastruct data)
{
  if (comm->me == 0)
    utils::logmesg(lmp, "**************** Begin of Least-Squares Fitting ****************\n");

  // loop over each configuration in the training data set

  for (int ci=0; ci < (int) data.num_atom.size(); ci++) {
    
    if ((ci % 100)==0) {
      if (comm->me == 0)
        utils::logmesg(lmp, "Configuration: # {}\n", ci+1);
    }

    if ((ci % comm->nprocs) == comm->me) {
            
      // compute linear POD descriptors

      linear_descriptors(data, ci);

      // compute quadratic POD descriptors

      quadratic_descriptors(data, ci);

      // compute cubic POD descriptors

      cubic_descriptors(data, ci);

      // assemble the least-squares linear system

      least_squares_matrix(data, ci);
    }
  }
    
  int nd = podptr->pod.nd;

  MPI_Allreduce(MPI_IN_PLACE, desc.b, nd, MPI_DOUBLE, MPI_SUM, world);    
  MPI_Allreduce(MPI_IN_PLACE, desc.A, nd*nd, MPI_DOUBLE, MPI_SUM, world);    
  
  for (int i = 0; i<nd; i++) {
    desc.c[i] = desc.b[i];
    desc.A[i + nd*i] = desc.A[i + nd*i]*(1.0 + 1e-12);
  }

  // solving the linear system A * c = b

  int nrhs=1, info;
  char chu = 'U';
  DPOSV(&chu, &nd, &nrhs, desc.A, &nd, desc.c, &nd, &info);

  if (comm->me == 0)
    podptr->print_matrix( "Least-squares coefficient vector:", 1, nd, desc.c, 1);

  // save coefficients into a text file

  FILE *fp = fopen("coefficients.txt", "w");

  fmt::print(fp, "POD_coefficients: {}\n", nd);
  for (int count = 0; count < nd; count++){

    fmt::print(fp, "{:.20}\n", desc.c[count]);
  }

  fclose(fp);

  if (comm->me == 0)
    utils::logmesg(lmp, "**************** End of Least-Squares Fitting ****************\n");
}

double CFITPOD::energyforce_calculation(double *force, double *coeff, datastruct data, int ci)
{
  int dim = 3;
  int *pbc = podptr->pod.pbc;
  double rcut = podptr->pod.rcut;
  int nd1234 = podptr->pod.nd1 + podptr->pod.nd2 + podptr->pod.nd3 + podptr->pod.nd4;

  int natom = data.num_atom[ci];
  int natom_cumsum2 = data.num_atom_cumsum[ci];
  int *atomtype = &data.atomtype[natom_cumsum2];
  double *position = &data.position[dim*natom_cumsum2];
  double *lattice = &data.lattice[9*ci];
  double *a1 = &lattice[0];
  double *a2 = &lattice[3];
  double *a3 = &lattice[6];

  // neighbor list

  int Nij = podfullneighborlist(nb.y, nb.alist, nb.pairlist, nb.pairnum, nb.pairnum_cumsum,
        position, a1, a2, a3, rcut, pbc, natom);

  double *tmpmem = &desc.gdd[0];
  int *tmpint = &desc.tmpint[0];
  double *rij = &tmpmem[0]; // 3*Nij
  int *ai = &tmpint[0];   // Nij
  int *aj = &tmpint[Nij];   // Nij
  int *ti = &tmpint[2*Nij]; // Nij
  int *tj = &tmpint[3*Nij]; // Nij
  int *idxi = &tmpint[4*Nij]; // Nij
  podptr->podNeighPairs(rij, nb.y, idxi, ai, aj, ti, tj, nb.pairnum_cumsum, atomtype, nb.pairlist, nb.alist, natom);

  double *effectivecoeff = &tmpmem[3*Nij]; // 3*Nij
  podptr->podArraySetValue(effectivecoeff, 0.0, nd1234);

  double energy = podptr->energyforce_calculation(force, coeff, effectivecoeff, desc.gd, rij,
    &tmpmem[3*Nij+nd1234], nb.pairnum_cumsum, atomtype, idxi, ai, aj, ti, tj, natom, Nij);

  return energy;
}

void CFITPOD::print_analysis(datastruct data, double *outarray, double *errors)
{
  std::string s = "All files";
  int nfiles = data.data_files.size();  // number of files
  int lm = s.size();
  for (int i = 0; i < nfiles; i++)
    lm = MAX(lm, (int) data.filenames[i].size());
  lm = lm + 2;

  std::string filename_errors = data.training ? "training_errors.txt" : "test_errors.txt";
  std::string filename_analysis = data.training ? "training_analysis.txt" : "test_analysis.txt";

  FILE *fp_errors = fopen(filename_errors.c_str(), "w");
  FILE *fp_analysis = fopen(filename_errors.c_str(), "w");

  std::string sa = "**************** Begin of Error Analysis for the Training Data Set ****************";
  std::string sb = "**************** Begin of Error Analysis for the Test Data Set ****************";
  std::string mystr = (data.training) ? sa : sb;

  if (comm->me == 0)
    utils::logmesg(lmp, "{}\n", mystr);
  fmt::print(fp_errors, mystr + "\n");

  sa = "----------------------------------------------------------------------------------------\n";
  sb = "  File    | # configs | # atoms  | MAE energy | RMSE energy | MAE force | RMSE force |\n";
  if (comm->me == 0) {
    utils::logmesg(lmp, "{}", sa);
    utils::logmesg(lmp, "{}", sb);
    utils::logmesg(lmp, "{}", sa);
  }
  fmt::print(fp_errors, sa);
  fmt::print(fp_errors, sb);
  fmt::print(fp_errors, sa);

  int ci=0, m=8, nc=0, nf=0;
  for (int file = 0; file < nfiles; file++) {
    fmt::print(fp_analysis, "# {}\n", data.filenames[file]);
    sb = "|  config  |  # atoms  |  energy  | DFT energy | energy error |  force  | DFT force | force error |\n";
    fmt::print(fp_analysis, sb);

    int nforceall = 0;
    int nconfigs = data.num_config[file];
    nc += nconfigs;
    for (int ii=0; ii < nconfigs; ii++) { // loop over each configuration in a file
      fmt::print(fp_analysis, "   ");
      for(int count = 0; count < m; count ++)
        fmt::print(fp_analysis, "{}   ", outarray[count + m*ci]);
      fmt::print(fp_analysis, "\n");

      nforceall += 3*data.num_atom[ci];
      ci += 1;
    }
    nf += nforceall;

    int q = file+1;
    std::string s = data.filenames[file];
    s = s + std::string(lm-s.size(), ' ');
    std::string s1 = std::to_string(nconfigs);
    s1 = s1 + std::string(MAX(6- (int) s1.size(),1), ' ');
    s = s + "   " + s1;
    s1 = std::to_string(nforceall/3);
    s1 = s1 + std::string(MAX(7 - (int) s1.size(),1), ' ');
    s = s + "   " + s1;
    s1 = std::to_string(errors[0 + 4*q]);
    s1 = s1 + std::string(MAX(10 - (int) s1.size(),1), ' ');
    s = s + "   " + s1;
    s1 = std::to_string(errors[1 + 4*q]);
    s1 = s1 + std::string(MAX(10 - (int)  s1.size(),1), ' ');
    s = s + "   " + s1;
    s1 = std::to_string(errors[2 + 4*q]);
    s1 = s1 + std::string(MAX(10 - (int) s1.size(),1), ' ');
    s = s + "   " + s1;
    s1 = std::to_string(errors[3 + 4*q]);
    s1 = s1 + std::string(MAX(10 - (int) s1.size(),1), ' ');
    s = s + "   " + s1 + "\n";
    if (comm->me == 0)
      utils::logmesg(lmp, "{}", s);
    fmt::print(fp_errors, "{}", s);
  }
  if (comm->me == 0)
    utils::logmesg(lmp, "{}", sa);
  fmt::print(fp_errors, "{}", sa);

  s = s + std::string(MAX(lm - (int) s.size(),1), ' ');
  std::string s1 = std::to_string(nc);
  s1 = s1 + std::string(MAX(6- (int) s1.size(),1), ' ');
  s = s + "   " + s1;
  s1 = std::to_string(nf/3);
  s1 = s1 + std::string(MAX(7 - (int) s1.size(),1), ' ');
  s = s + "   " + s1;
  s1 = std::to_string(errors[0]);
  s1 = s1 + std::string(MAX(10 - (int) s1.size(),1), ' ');
  s = s + "   " + s1;
  s1 = std::to_string(errors[1]);
  s1 = s1 + std::string(MAX(10 - (int) s1.size(),1), ' ');
  s = s + "   " + s1;
  s1 = std::to_string(errors[2]);
  s1 = s1 + std::string(MAX(10 - (int) s1.size(),1), ' ');
  s = s + "   " + s1;
  s1 = std::to_string(errors[3]);
  s1 = s1 + std::string(MAX(10 - (int) s1.size(),1), ' ');
  s = s + "   " + s1 + "\n";
  if (comm->me == 0) {
    utils::logmesg(lmp, "{}", s);
    utils::logmesg(lmp, "{}", sa);
  }
  fmt::print(fp_errors, "{}", s);
  fmt::print(fp_errors, "{}", sa);

  sa = "**************** End of Error Analysis for the Training Data Set ****************";
  sb = "**************** End of Error Analysis for the Test Data Set ****************";
  mystr = (data.training) ? sa : sb;
  if (comm->me == 0)
    utils::logmesg(lmp, "{}\n", mystr);
  fmt::print(fp_errors, "{}\n", mystr);

  fclose(fp_errors);
  fclose(fp_analysis);

}

void CFITPOD::error_analysis(datastruct data, double *coeff)
{
  int dim = 3;
  double energy;
  std::vector<double> force(dim*data.num_atom_max);

  int nfiles = data.data_files.size();  // number of files
  int num_configs = data.num_atom.size(); // number of configurations in all files

  int m = 8;
  std::vector<double> outarray(m*num_configs);
  for (int i=0; i<m*num_configs; i++)
    outarray[i] = 0.0;
  
  std::vector<double> ssrarray(num_configs);
  for (int i=0; i<num_configs; i++)
    ssrarray[i] = 0.0;  
  
  std::vector<double> errors(4*(nfiles+1));
  for (int i=0; i<4*(nfiles+1); i++)
    errors[i] = 0.0;

  int nd1 = podptr->pod.nd1;
  int nd2 = podptr->pod.nd2;
  int nd3 = podptr->pod.nd3;
  int nd4 = podptr->pod.nd4;
  int nd22 = podptr->pod.nd22;
  int nd23 = podptr->pod.nd23;
  int nd24 = podptr->pod.nd24;
  int nd33 = podptr->pod.nd33;
  int nd34 = podptr->pod.nd34;
  int nd44 = podptr->pod.nd44;
  int nd1234 = nd1+nd2+nd3+nd4;
  int nd = podptr->pod.nd;

  std::vector<double> newcoeff(nd);
  for (int j=0; j<nd; j++)
    newcoeff[j] = coeff[j];

  if (comm->me == 0)
    utils::logmesg(lmp, "**************** Begin of Error Calculation ****************\n");

  int ci = 0; // configuration counter
  for (int file = 0; file < nfiles; file++) { // loop over each file in the training data set
    
    int nconfigs = data.num_config[file];
    for (int ii=0; ii < nconfigs; ii++) { // loop over each configuration in a file
      
      if ((ci % 100)==0) {
        if (comm->me == 0)
          utils::logmesg(lmp, "Configuration: # {}\n", ci+1);
      }

      if ((ci % comm->nprocs) == comm->me) {
        int natom = data.num_atom[ci];
        int nforce = dim*natom;

        for (int j=nd1234; j<(nd1234+nd22+nd23+nd24+nd33+nd34+nd44); j++)
          newcoeff[j] = coeff[j]/(natom);

        for (int j=(nd1234+nd22+nd23+nd24+nd33+nd34+nd44); j<nd; j++)
          newcoeff[j] = coeff[j]/(natom*natom);

        energy = energyforce_calculation(force.data(), newcoeff.data(), data, ci);

        double DFTenergy = data.energy[ci];
        int natom_cumsum = data.num_atom_cumsum[ci];
        double *DFTforce = &data.force[dim*natom_cumsum];

        outarray[0 + m*ci] = ci+1;
        outarray[1 + m*ci] = natom;
        outarray[2 + m*ci] = energy;
        outarray[3 + m*ci] = DFTenergy;
        outarray[4 + m*ci] = fabs(DFTenergy-energy)/natom;
        outarray[5 + m*ci] = podptr->podArrayNorm(force.data(), nforce);
        outarray[6 + m*ci] = podptr->podArrayNorm(DFTforce, nforce);

        double diff, sum = 0.0, ssr = 0.0;
        for (int j=0; j<dim*natom; j++) {
          diff = DFTforce[j] - force[j];
          sum += fabs(diff);
          ssr += diff*diff;
        }
        outarray[7 + m*ci] = sum/nforce;
        ssrarray[ci] = ssr;        
      }
      
      ci += 1;
    }
  }
  
  MPI_Allreduce(MPI_IN_PLACE, &outarray[0], m*num_configs, MPI_DOUBLE, MPI_SUM, world);    
  MPI_Allreduce(MPI_IN_PLACE, &ssrarray[0], num_configs, MPI_DOUBLE, MPI_SUM, world);    
  
  ci = 0; // configuration counter
  int nc = 0, nf = 0;
  for (int file = 0; file < nfiles; file++) { // loop over each file in the training data set
    
    double emae=0.0, essr=0.0, fmae=0.0, fssr=0.0;
    int nforceall = 0;

    int nconfigs = data.num_config[file];
    nc += nconfigs;
    for (int ii=0; ii < nconfigs; ii++) { // loop over each configuration in a file
      
      int natom = data.num_atom[ci];
      int nforce = dim*natom;

      emae += outarray[4 + m*ci];
      essr += outarray[4 + m*ci]*outarray[4 + m*ci];
      fmae += outarray[7 + m*ci]*nforce;
      fssr += ssrarray[ci];
      nforceall += nforce;
      ci += 1;
    }
    int q = file + 1;
    errors[0 + 4*q] = emae/nconfigs;
    errors[1 + 4*q] = sqrt(essr/nconfigs);
    errors[2 + 4*q] = fmae/nforceall;
    errors[3 + 4*q] = sqrt(fssr/nforceall);

    nf += nforceall;
    errors[0] += emae;
    errors[1] += essr;
    errors[2] += fmae;
    errors[3] += fssr;
  }
  
  errors[0] = errors[0]/nc;
  errors[1] = sqrt(errors[1]/nc);
  errors[2] = errors[2]/nf;
  errors[3] = sqrt(errors[3]/nf);

  if (comm->me == 0)
    utils::logmesg(lmp, "**************** End of Error Calculation ****************\n");

  print_analysis(data, outarray.data(), errors.data());
}

void CFITPOD::energyforce_calculation(datastruct data, double *coeff)
{
  int dim = 3;
  double energy;
  std::vector<double> force(1+dim*data.num_atom_max);

  int nfiles = data.data_files.size();  // number of files

  if (comm->me == 0)
    utils::logmesg(lmp, "**************** Begin of Energy/Force Calculation ****************\n");

  int ci = 0; // configuration counter
  for (int file = 0; file < nfiles; file++) { // loop over each file in the data set

    int nconfigs = data.num_config[file];
    for (int ii=0; ii < nconfigs; ii++) { // loop over each configuration in a file
      if ((ci % 100)==0) {
        if (comm->me == 0) utils::logmesg(lmp, "Configuration: # {}\n", ci+1);
      }

      int natom = data.num_atom[ci];
      int nforce = dim*natom;

      if ((ci % comm->nprocs) == comm->me) {
        energy = energyforce_calculation(force.data()+1, coeff, data, ci);      

        // save energy and force into a binary file

        force[0] = energy;
        std::string filename = "energyforce_config" + std::to_string(ci+1) + ".bin";

        FILE *fp = fopen(filename.c_str(), "wb");

        fwrite( reinterpret_cast<char*>( force.data() ), sizeof(double) * (1 + nforce), 1, fp);

        fclose(fp);
      }
      ci += 1;
    }
  }
  if (comm->me == 0)
    utils::logmesg(lmp, "**************** End of Energy/Force Calculation ****************\n");
}<|MERGE_RESOLUTION|>--- conflicted
+++ resolved
@@ -57,9 +57,6 @@
 
 void CFITPOD::command(int narg, char **arg)
 {
-  if (comm->nprocs > 1)
-    error->all(FLERR, "The fitpod command is not intended to be run in parallel");
-
   if (narg < 2) utils::missing_cmd_args(FLERR, "fitpod", error);
 
   std::string pod_file = std::string(arg[0]);  // pod input file
@@ -465,14 +462,9 @@
   size_t maxname = 9;
   for (auto fname : data.data_files) maxname = MAX(maxname,fname.size());
   maxname -= data.data_path.size()+1;
-<<<<<<< HEAD
-  utils::logmesg(lmp, "{:-<{}}\n {:^{}} | number of configurations | number of atoms\n{:-<{}}\n",
-                 "", maxname+46, "data file", maxname, "", maxname+46);
-=======
   if (comm->me == 0)
-    utils::logmesg(lmp, " {:^{}} | number of configurations | number of atoms\n{:=<{}}\n", "data file",
-                 maxname, "", maxname+46);
->>>>>>> ccffe80b
+    utils::logmesg(lmp, "{:-<{}}\n {:^{}} | number of configurations | number of atoms\n{:=<{}}\n",
+    "", maxname+46, "data file", maxname, "", maxname+46);
   int i = 0;
   for (auto fname : data.data_files) {
     std::string filename = fname.substr(data.data_path.size()+1);
@@ -482,21 +474,13 @@
                    filename, maxname, data.num_config[i], data.num_atom_each_file[i]);
     ++i;
   }
-<<<<<<< HEAD
-  utils::logmesg(lmp, "{:-<{}}\n", "", maxname+46);
-  utils::logmesg(lmp, "number of files: {}\n", data.data_files.size());
-  utils::logmesg(lmp, "number of configurations in all files: {}\n", data.num_config_sum);
-  utils::logmesg(lmp, "number of atoms in all files: {}\n", data.num_atom_sum);
-
-=======
   if (comm->me == 0) {
-    utils::logmesg(lmp, "{:=<{}}\n", "", maxname+46);
+    utils::logmesg(lmp, "{:-<{}}\n", "", maxname+46);
     utils::logmesg(lmp, "number of files: {}\n", data.data_files.size());
     utils::logmesg(lmp, "number of configurations in all files: {}\n", data.num_config_sum);
     utils::logmesg(lmp, "number of atoms in all files: {}\n", data.num_atom_sum);
   }
   
->>>>>>> ccffe80b
   int n = data.num_config_sum;
   memory->create(data.lattice, 9*n, "fitpod:lattice");
   memory->create(data.stress, 9*n, "fitpod:stress");
@@ -709,35 +693,23 @@
   for (auto fname : data.data_files) maxname = MAX(maxname,fname.size());
   maxname -= data.data_path.size()+1;
 
-<<<<<<< HEAD
-  utils::logmesg(lmp, "{:-<{}}\n {:^{}} | # configs (selected) | # atoms (selected) "
-                 "| # configs (original) | # atoms (original)\n{:-<{}}\n",
-                 "", maxname+90, "data_file", maxname, "", maxname+90);
-  for (int i=0; i< (int) newdata.data_files.size(); i++) {
-    std::string filename = newdata.data_files[i].substr(newdata.data_path.size()+1,newdata.data_files[i].size());
-    newdata.filenames.push_back(filename.c_str());
-    utils::logmesg(lmp, " {:<{}} |       {:>8}       |      {:>8}      |       {:>8}       |     {:>8}\n",
-                   newdata.filenames[i], maxname, newdata.num_config[i], newdata.num_atom_each_file[i],
-                   data.num_config[i], data.num_atom_each_file[i]);
-  }
-  utils::logmesg(lmp, "{:-<{}}\nnumber of files: {}\n", "", maxname+90, newdata.data_files.size());
-  utils::logmesg(lmp, "number of configurations in all files (selected and original): {} and {}\n", newdata.num_config_sum, data.num_config_sum);
-  utils::logmesg(lmp, "number of atoms in all files (selected and original: {} and {}\n", newdata.num_atom_sum, data.num_atom_sum);
-=======
-  if (comm->me == 0)
-    utils::logmesg(lmp, "data file  | # configs (selected) | # atoms (selected) | # configs (original) | # atoms (original)\n");
+  if (comm->me == 0)  
+    utils::logmesg(lmp, "{:-<{}}\n {:^{}} | # configs (selected) | # atoms (selected) "
+                   "| # configs (original) | # atoms (original)\n{:-<{}}\n",
+                   "", maxname+90, "data_file", maxname, "", maxname+90);
   for (int i=0; i< (int) newdata.data_files.size(); i++) {
     std::string filename = newdata.data_files[i].substr(newdata.data_path.size()+1,newdata.data_files[i].size());
     newdata.filenames.push_back(filename.c_str());
     if (comm->me == 0)
-      utils::logmesg(lmp, "{}   |   {}   |   {}   |   {}   |   {}\n", newdata.filenames[i], newdata.num_config[i], newdata.num_atom_each_file[i], data.num_config[i], data.num_atom_each_file[i]);
+      utils::logmesg(lmp, " {:<{}} |       {:>8}       |      {:>8}      |       {:>8}       |     {:>8}\n",
+                     newdata.filenames[i], maxname, newdata.num_config[i], newdata.num_atom_each_file[i],
+                     data.num_config[i], data.num_atom_each_file[i]);
   }
   if (comm->me == 0) {
-    utils::logmesg(lmp, "number of files: {}\n", newdata.data_files.size());
+    utils::logmesg(lmp, "{:-<{}}\nnumber of files: {}\n", "", maxname+90, newdata.data_files.size());
     utils::logmesg(lmp, "number of configurations in all files (selected and original): {} and {}\n", newdata.num_config_sum, data.num_config_sum);
     utils::logmesg(lmp, "number of atoms in all files (selected and original: {} and {}\n", newdata.num_atom_sum, data.num_atom_sum);
   }
->>>>>>> ccffe80b
 }
 
 void CFITPOD::read_data_files(std::string data_file, std::vector<std::string> species)
@@ -765,18 +737,11 @@
       get_data(traindata, species);
     else
       error->all(FLERR,"data set is not found");
-<<<<<<< HEAD
-    utils::logmesg(lmp, "**************** End of Training Data Set ****************\n");
-  } else {
-    utils::logmesg(lmp, "**************** Begin of Training Data Set ****************\n");
-=======
     if (comm->me == 0)
       utils::logmesg(lmp, "**************** End of Training Data Set ****************\n");
-  }
-  else {
+  } else {
     if (comm->me == 0)
       utils::logmesg(lmp, "**************** Begin of Training Data Set ****************\n");
->>>>>>> ccffe80b
     if ((int) data.data_path.size() > 1)
       get_data(data, species);
     else
