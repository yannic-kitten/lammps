/* ----------------------------------------------------------------------
   LAMMPS - Large-scale Atomic/Molecular Massively Parallel Simulator
   https://www.lammps.org/ Sandia National Laboratories
   Steve Plimpton, sjplimp@sandia.gov

   Copyright (2003) Sandia Corporation.  Under the terms of Contract
   DE-AC04-94AL85000 with Sandia Corporation, the U.S. Government retains
   certain rights in this software.  This software is distributed under
   the GNU General Public License.

   See the README file in the top-level LAMMPS directory.
------------------------------------------------------------------------- */

#include "pair_amoeba.h"

#include "amoeba_convolution.h"
#include "atom.h"
#include "comm.h"
#include "domain.h"
#include "error.h"
#include "fft3d_wrap.h"
#include "fix.h"
#include "fix_store.h"
#include "force.h"
#include "gridcomm.h"
#include "group.h"
#include "memory.h"
#include "modify.h"
#include "my_page.h"
#include "neigh_list.h"
#include "neigh_request.h"
#include "neighbor.h"
#include "update.h"
#include "utils.h"

#include <cstdlib>
#include <cstring>
#include <cctype>

using namespace LAMMPS_NS;

enum{INDUCE,RSD,SETUP_AMOEBA,SETUP_HIPPO,KMPOLE,AMGROUP,PVAL};  // forward comm
enum{FIELD,ZRSD,TORQUE,UFLD};                                   // reverse comm
enum{ARITHMETIC,GEOMETRIC,CUBIC_MEAN,R_MIN,SIGMA,DIAMETER,HARMONIC,HHG,W_H};
enum{HAL,REPULSE,QFER,DISP,MPOLE,POLAR,USOLV,DISP_LONG,MPOLE_LONG,POLAR_LONG};
enum{MPOLE_GRID,POLAR_GRID,POLAR_GRIDC,DISP_GRID,INDUCE_GRID,INDUCE_GRIDC};
enum{MUTUAL,OPT,TCG,DIRECT};
enum{GEAR,ASPC,LSQR};

#define DELTASTACK 16

/* ---------------------------------------------------------------------- */

PairAmoeba::PairAmoeba(LAMMPS *lmp) : Pair(lmp)
{
  // error checks

  if (strcmp(update->unit_style,"real") != 0)
    error->all(FLERR,"Pair style amoeba/hippo require real units");
  if (force->newton_pair == 0)
    error->all(FLERR,"Pair style amoeba/hippo require newton pair on");
  if (domain->dimension == 2)
    error->all(FLERR,"Pair style amoeba/hippo requires 3d system");
  if (domain->triclinic)
    error->all(FLERR,"Pair style amoeba/hippo does not yet support "
               "triclinic systems");

  int nperiodic = domain->xperiodic + domain->yperiodic + domain->zperiodic;
  if (nperiodic != 0 && nperiodic != 3)
    error->all(FLERR,"Pair style amoeba/hippo requires "
               "fully periodic or fully non-periodic system");

  me = comm->me;
  nprocs = comm->nprocs;

  // pair style settings

  one_coeff = 1;
  single_enable = 0;
  no_virial_fdotr_compute = 1;

  nextra = 6;
  pvector = new double[nextra];

  // force field settings

  amoeba = 1;
  hippo = 0;

  nmax = 0;
  xaxis2local = yaxis2local = zaxis2local = NULL;
  rpole = NULL;
  tq = NULL;

  red2local = NULL;
  xred = NULL;

  uind = uinp = udirp = NULL;
  uopt = uoptp = NULL;
  fopt = foptp = NULL;
  field = fieldp = NULL;
  ufld = dufld = NULL;
  rsd = rsdp = NULL;
  zrsd = zrsdp = NULL;

  cmp = fmp = NULL;
  cphi = fphi = NULL;

  poli = NULL;
  conj = conjp = NULL;
  vec = vecp = NULL;
  udir = usum = usump = NULL;

  fuind = fuinp = NULL;
  fdip_phi1 = fdip_phi2 = fdip_sum_phi = NULL;
  dipfield1 = dipfield2 = NULL;

  fphid = fphip = NULL;
  fphidp = cphidp = NULL;

  bsordermax = 0;
  thetai1 = thetai2 = thetai3 = NULL;
  bsmod1 = bsmod2 = bsmod3 = NULL;
  bsbuild = NULL;
  igrid = NULL;
  m_kspace = p_kspace = pc_kspace = d_kspace = NULL;
  i_kspace = ic_kspace = NULL;

  numneigh_dipole = NULL;
  firstneigh_dipole = NULL;
  firstneigh_dipdip = NULL;
  ipage_dipole = NULL;
  dpage_dipdip = NULL;

  numneigh_precond = NULL;
  firstneigh_precond = NULL;
  ipage_precond = NULL;

  firstneigh_pcpc = NULL;
  dpage_pcpc = NULL;

  qfac = NULL;
  gridfft1 = NULL;

  initialize_type_class();
  initialize_vdwl();
  initialize_smallsize();

  forcefield = NULL;

  id_pole = id_udalt = id_upalt = NULL;

  nualt = 0;
  first_flag = 1;
  first_flag_compute = 1;

  // use Tinker value = 332.063713 (one extra digit)
  // LAMMPS value = 332.06371

  electric = 332.063713;
  //electric = force->qqr2e;

  // factors for FFT grid size

  nfactors = 3;
  factors = new int[nfactors];
  factors[0] = 2;
  factors[1] = 3;
  factors[2] = 5;
}

/* ---------------------------------------------------------------------- */

PairAmoeba::~PairAmoeba()
{
  delete [] pvector;

  // check nfix in case all fixes have already been deleted

  if (modify->nfix) {
    if (id_pole) modify->delete_fix(id_pole);
    if (id_udalt) modify->delete_fix(id_udalt);
    if (id_upalt) modify->delete_fix(id_upalt);
  }

  delete[] id_pole;
  delete[] id_udalt;
  delete[] id_upalt;

  memory->destroy(xaxis2local);
  memory->destroy(yaxis2local);
  memory->destroy(zaxis2local);
  memory->destroy(rpole);
  memory->destroy(tq);

  memory->destroy(red2local);
  memory->destroy(xred);

  memory->destroy(uind);
  memory->destroy(uinp);
  memory->destroy(udirp);
  memory->destroy(uopt);
  memory->destroy(uoptp);
  memory->destroy(fopt);
  memory->destroy(foptp);

  memory->destroy(field);
  memory->destroy(fieldp);
  memory->destroy(ufld);
  memory->destroy(dufld);
  memory->destroy(rsd);
  memory->destroy(rsdp);
  memory->destroy(zrsd);
  memory->destroy(zrsdp);

  memory->destroy(cmp);
  memory->destroy(fmp);
  memory->destroy(cphi);
  memory->destroy(fphi);

  memory->destroy(poli);
  memory->destroy(conj);
  memory->destroy(conjp);
  memory->destroy(vec);
  memory->destroy(vecp);
  memory->destroy(udir);
  memory->destroy(usum);
  memory->destroy(usump);

  memory->destroy(fuind);
  memory->destroy(fuinp);
  memory->destroy(fdip_phi1);
  memory->destroy(fdip_phi2);
  memory->destroy(fdip_sum_phi);
  memory->destroy(dipfield1);
  memory->destroy(dipfield2);

  memory->destroy(fphid);
  memory->destroy(fphip);
  memory->destroy(fphidp);
  memory->destroy(cphidp);

  memory->destroy(thetai1);
  memory->destroy(thetai2);
  memory->destroy(thetai3);
  memory->destroy(igrid);

  memory->destroy(bsmod1);
  memory->destroy(bsmod2);
  memory->destroy(bsmod3);
  memory->destroy(bsbuild);

  memory->destroy(qfac);
  memory->destroy(gridfft1);
 
  delete m_kspace;
  delete p_kspace;
  delete pc_kspace;
  delete d_kspace;
  delete i_kspace;
  delete ic_kspace;

  memory->destroy(numneigh_dipole);
  memory->sfree(firstneigh_dipole);
  memory->sfree(firstneigh_dipdip);
  delete ipage_dipole;
  delete dpage_dipdip;

  memory->destroy(numneigh_precond);
  memory->sfree(firstneigh_precond);
  delete ipage_precond;

  memory->sfree(firstneigh_pcpc);
  delete dpage_pcpc;

  deallocate_type_class();
  if (amoeba) deallocate_vdwl();
  deallocate_smallsize();

  delete[] forcefield;

  if (allocated) {
    memory->destroy(setflag);
    memory->destroy(cutsq);
  }

<<<<<<< HEAD
  delete[] factors;

  // DEBUG

  if (me == 0 && UIND_DEBUG) fclose(fp_uind);
=======
  delete [] factors;
>>>>>>> d7c1e545
}

/* ---------------------------------------------------------------------- */

void PairAmoeba::compute(int eflag, int vflag)
{
  ev_init(eflag,vflag);

  if (eflag_atom || vflag_atom)
    error->all(FLERR,"Cannot (yet) compute per-atom energy/virial "
               "with pair_style amoeba/hippo");

  // zero energy/virial components

  ehal = erepulse = edisp = epolar = empole = eqxfer = 0.0;

  for (int i = 0; i < 6; i++) {
    virhal[i] = 0.0;
    virrepulse[i] = 0.0;
    virdisp[i] = 0.0;
    virpolar[i] = 0.0;
    virmpole[i] = 0.0;
    virqxfer[i] = 0.0;
  }

  // grow local vectors and arrays if necessary

  if (atom->nmax > nmax) grow_local();

  // set amtype/amgroup ptrs for rest of compute() to use it

  amtype = atom->ivector[index_amtype];
  amgroup = atom->ivector[index_amgroup];

  // -------------------------------------------------------------------
  // one-time initializations
  // can't do in init_style() b/c these operations require communication
  // -------------------------------------------------------------------

  // assignment of atoms to polarization groups

  if (first_flag_compute) assign_groups();

  // assigmment of multipole neighbors to each owned atom
  // sets xaxis,yaxis,zaxis
  // for HIPPO, also set pval for each atom, then ghost comm of pval

  if (first_flag_compute) {
    cfstyle = KMPOLE;
    comm->forward_comm(this);
    kmpole();

    if (hippo) {
      double *pval = atom->dvector[index_pval];
      double **pole = fixpole->astore;
      int nlocal = atom->nlocal;
      int itype,iclass;
      for (int i = 0; i < nlocal; i++) {
        itype = amtype[i];
        iclass = amtype2class[itype];
        pval[i] = pole[i][0] - pcore[iclass];
      }
      cfstyle = PVAL;
      comm->forward_comm(this);
    }
  }

  first_flag_compute = 0;

  // -------------------------------------------------------------------
  // end of one-time initializations
  // -------------------------------------------------------------------

  // initialize timers on first compute() call after setup

  if (update->ntimestep <= update->beginstep+1) {
    time_init = time_hal = time_repulse = time_disp = time_mpole = 0.0;
    time_induce = time_polar = time_qxfer = 0.0;
  }

  double time0,time1,time2,time3,time4,time5,time6,time7,time8;

  MPI_Barrier(world);
  time0 = MPI_Wtime();

  // if reneighboring step:
  // augment neighbor list to include 1-5 neighbor flags
  // re-create red2local and xyz axis2local
  // re-create induce neighbor list

  if (neighbor->ago == 0) {
    add_onefive_neighbors();
    if (amoeba) find_hydrogen_neighbors();
    find_multipole_neighbors();
    if (poltyp == MUTUAL && pcgprec) precond_neigh();
  }

  // reset KSpace recip matrix if box size/shape change dynamically

  if (domain->box_change) lattice();

  // compute reduced H coords for owned atoms
  // needs to be computed before forward_comm with cfstyle = SETUP

  if (amoeba) {
    int j,iclass;
    double rdn;

    double **x = atom->x;
    int nlocal = atom->nlocal;

    for (int i = 0; i < nlocal; i++) {
      j = red2local[i];
      iclass = amtype2class[amtype[i]];
      rdn = kred[iclass];
      xred[i][0] = rdn*(x[i][0]-x[j][0]) + x[j][0];
      xred[i][1] = rdn*(x[i][1]-x[j][1]) + x[j][1];
      xred[i][2] = rdn*(x[i][2]-x[j][2]) + x[j][2];
    }
  }

  // compute rpole for owned atoms

  int nlocal = atom->nlocal;

  for (int i = 0; i < nlocal; i++) {
    chkpole(i);
    rotmat(i);
    rotsite(i);
  }

  // communicate quantities needed by ghost atoms: xred, rpole
  // for xred, need to account for PBC

  if (amoeba) cfstyle = SETUP_AMOEBA;
  else cfstyle = SETUP_HIPPO;
  comm->forward_comm(this);

  if (amoeba) pbc_xred();

  time1 = MPI_Wtime();

  // ----------------------------------------
  // compute components of force field
  // ----------------------------------------

  // buffered 14-7 Vdwl, pairwise

  if (amoeba && hal_flag) hal();
  time2 = MPI_Wtime();

  // Pauli repulsion, pairwise

  if (hippo && repulse_flag) repulsion();
  time3 = MPI_Wtime();

  // Ewald dispersion, pairwise and long range

  if (hippo && (disp_rspace_flag || disp_kspace_flag)) dispersion();
  time4 = MPI_Wtime();

  // multipole, pairwise and long range

  if (mpole_rspace_flag || mpole_kspace_flag) multipole();
  time5 = MPI_Wtime();

  // induced dipoles, interative CG relaxation
  // communicate induce() output values needed by ghost atoms

  if (polar_rspace_flag || polar_kspace_flag) {
    induce();
    cfstyle = INDUCE;
    comm->forward_comm(this);
  }
  time6 = MPI_Wtime();

  // dipoles, pairwise and long range

  if (polar_rspace_flag || polar_kspace_flag) polar();
  time7 = MPI_Wtime();

  // charge transfer, pairwise

  if (hippo && qxfer_flag) charge_transfer();
  time8 = MPI_Wtime();

  // store energy components for output by compute pair command

  pvector[0] = ehal;
  pvector[2] = erepulse;
  pvector[3] = edisp;
  pvector[4] = empole;
  pvector[5] = epolar;
  pvector[6] = eqxfer;

  // energy & virial summations

  eng_vdwl = ehal + edisp;
  eng_coul = erepulse + empole + epolar + eqxfer;

  for (int i = 0; i < 6; i++)
    virial[i] = virhal[i] + virrepulse[i] + virdisp[i] +
      virpolar[i] + virmpole[i] + virqxfer[i];

  // accumulate timing information

  time_init    += time1 - time0;
  time_hal     += time2 - time1;
  time_repulse += time3 - time2;
  time_disp    += time4 - time3;
  time_mpole   += time5 - time4;
  time_induce  += time6 - time5;
  time_polar   += time7 - time6;
  time_qxfer   += time8 - time7;
}

/* ----------------------------------------------------------------------
   print out AMOEBA/HIPPO timing info at end of run
------------------------------------------------------------------------- */

void PairAmoeba::finish()
{
  double ave;
  MPI_Allreduce(&time_init,&ave,1,MPI_DOUBLE,MPI_SUM,world);
  time_init = ave/nprocs;
  
  MPI_Allreduce(&time_hal,&ave,1,MPI_DOUBLE,MPI_SUM,world);
  time_hal = ave/nprocs;

  MPI_Allreduce(&time_repulse,&ave,1,MPI_DOUBLE,MPI_SUM,world);
  time_repulse = ave/nprocs;

  MPI_Allreduce(&time_disp,&ave,1,MPI_DOUBLE,MPI_SUM,world);
  time_disp = ave/nprocs;

  MPI_Allreduce(&time_mpole,&ave,1,MPI_DOUBLE,MPI_SUM,world);
  time_mpole = ave/nprocs;

  MPI_Allreduce(&time_induce,&ave,1,MPI_DOUBLE,MPI_SUM,world);
  time_induce = ave/nprocs;

  MPI_Allreduce(&time_polar,&ave,1,MPI_DOUBLE,MPI_SUM,world);
  time_polar = ave/nprocs;

  MPI_Allreduce(&time_qxfer,&ave,1,MPI_DOUBLE,MPI_SUM,world);
  time_qxfer = ave/nprocs;

<<<<<<< HEAD
  const double time_amtot = (time_init + time_hal + time_repulse + time_disp +
                             time_mpole + time_induce + time_polar + time_qxfer) / 100.0;

  if (me == 0) {
    utils::logmesg(lmp,"\nAMEOBA/HIPPO timing info:\n");
    utils::logmesg(lmp,"  Init   time: {:.6g} {:.3g}%\n", time_init, time_init/time_amtot);
    if (amoeba) {
      utils::logmesg(lmp,"  Hal    time: {:.6g} {:.3g}%\n", time_hal, time_hal/time_amtot);
    } else { // hippo
      utils::logmesg(lmp,"  Repls  time: {:.6g} {:.3g}%\n", time_repulse, time_repulse/time_amtot);
      utils::logmesg(lmp,"  Disp   time: {:.6g} {:.3g}%\n", time_disp, time_disp/time_amtot);
    }
    utils::logmesg(lmp,"  Mpole  time: {:.6g} {:.3g}%\n", time_mpole, time_mpole/time_amtot);
    utils::logmesg(lmp,"  Induce time: {:.6g} {:.3g}%\n", time_induce, time_induce/time_amtot);
    utils::logmesg(lmp,"  Polar  time: {:.6g} {:.3g}%\n", time_polar,time_polar/time_amtot);
    if (hippo)
      utils::logmesg(lmp,"  Qxfer  time: {:.6g} {:.6g}%\n", time_qxfer, time_qxfer/time_amtot);
    utils::logmesg(lmp,"  Total  time: {:.6g}\n\n",time_amtot*100.0);
=======
  double time_total = time_init + time_hal + time_repulse + time_disp +
    time_mpole + time_induce + time_polar + time_qxfer;

  if (me == 0) {
    utils::logmesg(lmp,"\nAMEOBA/HIPPO timing breakdown:\n");
    utils::logmesg(lmp,"  Init    time: {:.6g} {:.6g}\n",
                   time_init,time_init/time_total);
    if (amoeba)
      utils::logmesg(lmp,"  Hal     time: {:.6g} {:.6g}\n",
                     time_hal,time_hal/time_total*100);
    if (hippo)
      utils::logmesg(lmp,"  Repulse time: {:.6g} {:.6g}\n",
                     time_repulse,time_repulse/time_total*100);
    if (hippo)
      utils::logmesg(lmp,"  Disp    time: {:.6g} {:.6g}\n",
                     time_disp,time_disp/time_total*100);
    utils::logmesg(lmp,"  Mpole   time: {:.6g} {:.6g}\n",
                   time_mpole,time_mpole/time_total*100);
    utils::logmesg(lmp,"  Induce  time: {:.6g} {:.6g}\n",
                   time_induce,time_induce/time_total*100);
    utils::logmesg(lmp,"  Polar   time: {:.6g} {:.6g}\n",
                   time_polar,time_polar/time_total*100);
    if (hippo)
      utils::logmesg(lmp,"  Qxfer   time: {:.6g} {:.6g}\n",
                     time_qxfer,time_qxfer/time_total*100);
    utils::logmesg(lmp,"  Total   time: {:.6g}\n",time_total);
>>>>>>> d7c1e545
  }
}

/* ----------------------------------------------------------------------
   allocate all arrays
------------------------------------------------------------------------- */

void PairAmoeba::allocate()
{
  allocated = 1;
  int n = atom->ntypes;

  memory->create(setflag,n+1,n+1,"pair:setflag");
  for (int i = 1; i <= n; i++)
    for (int j = i; j <= n; j++)
      setflag[i][j] = 0;

  memory->create(cutsq,n+1,n+1,"pair:cutsq");
}

/* ----------------------------------------------------------------------
   global settings
------------------------------------------------------------------------- */

void PairAmoeba::settings(int narg, char **arg)
{
  // turn on all FF components by default

  hal_flag = repulse_flag = qxfer_flag = 1;
  disp_rspace_flag = disp_kspace_flag = 1;
  polar_rspace_flag = polar_kspace_flag = 1;
  mpole_rspace_flag = mpole_kspace_flag = 1;
  bond_flag = angle_flag = dihedral_flag = improper_flag = 1;
  urey_flag = pitorsion_flag = bitorsion_flag = 1;

  int newvalue = -1;

  // include only specified FF components

  if (narg && (strcmp(arg[0],"include") == 0)) {
    newvalue = 1;
    hal_flag = repulse_flag = qxfer_flag = 0;
    disp_rspace_flag = disp_kspace_flag = 0;
    polar_rspace_flag = polar_kspace_flag = 0;
    mpole_rspace_flag = mpole_kspace_flag = 0;
    bond_flag = angle_flag = dihedral_flag = improper_flag = 0;
    urey_flag = pitorsion_flag = bitorsion_flag = 0;

  // exclude only specified FF components

  } else if (narg && (strcmp(arg[0],"exclude") == 0)) {
    newvalue = 0;

  } else if (narg) error->all(FLERR,"Illegal pair_style command");

  if (narg == 0) return;

  if (narg < 2) error->all(FLERR,"Illegal pair_style command");

  // toggle components to include or exclude

  for (int iarg = 1; iarg < narg; iarg++) {
    if (strcmp(arg[iarg],"hal") == 0) hal_flag = newvalue;
    else if (strcmp(arg[iarg],"repulse") == 0) repulse_flag = newvalue;
    else if (strcmp(arg[iarg],"qxfer") == 0) qxfer_flag = newvalue;
    else if (strcmp(arg[iarg],"disp") == 0)
      disp_rspace_flag = disp_kspace_flag = newvalue;
    else if (strcmp(arg[iarg],"disp/rspace") == 0) disp_rspace_flag = newvalue;
    else if (strcmp(arg[iarg],"disp/kspace") == 0) disp_kspace_flag = newvalue;
    else if (strcmp(arg[iarg],"polar") == 0)
      polar_rspace_flag = polar_kspace_flag = newvalue;
    else if (strcmp(arg[iarg],"polar/rspace") == 0) polar_rspace_flag = newvalue;
    else if (strcmp(arg[iarg],"polar/kspace") == 0) polar_kspace_flag = newvalue;
    else if (strcmp(arg[iarg],"mpole") == 0)
      mpole_rspace_flag = mpole_kspace_flag = newvalue;
    else if (strcmp(arg[iarg],"mpole/rspace") == 0) mpole_rspace_flag = newvalue;
    else if (strcmp(arg[iarg],"mpole/kspace") == 0) mpole_kspace_flag = newvalue;
    else if (strcmp(arg[iarg],"bond") == 0) bond_flag = newvalue;
    else if (strcmp(arg[iarg],"angle") == 0) angle_flag = newvalue;
    else if (strcmp(arg[iarg],"dihedral") == 0) dihedral_flag = newvalue;
    else if (strcmp(arg[iarg],"improper") == 0) improper_flag = newvalue;
    else if (strcmp(arg[iarg],"urey") == 0) urey_flag = newvalue;
    else if (strcmp(arg[iarg],"pitorsion") == 0) pitorsion_flag = newvalue;
    else if (strcmp(arg[iarg],"bitorsion") == 0) bitorsion_flag = newvalue;
    else error->all(FLERR,"Illegal pair_style command");
  }
}

/* ----------------------------------------------------------------------
   set coeffs for one or more type pairs
------------------------------------------------------------------------- */

void PairAmoeba::coeff(int narg, char **arg)
{
  int i,j;

  if (!allocated) allocate();

  if (narg < 3 && narg > 4)
    error->all(FLERR,"Incorrect args for pair coefficients");

  // insure I,J args are * *

  if (strcmp(arg[0],"*") != 0 || strcmp(arg[1],"*") != 0)
    error->all(FLERR,"Incorrect args for pair coefficients");

  // set setflag since coeff() called once with I,J = * *

  int n = atom->ntypes;
  for (i = 1; i <= n; i++)
    for (j = i; j <= n; j++)
      setflag[i][j] = 1;

  // read force field PRM file and optional KEY file

  set_defaults();
  read_prmfile(arg[2]);
  if (narg == 3) read_keyfile(NULL);
  else read_keyfile(arg[3]);

  // compute Vdwl mixing rules, only for AMOEBA

  if (amoeba) {
    allocate_vdwl();
    mix();
  }

  // allocate arrays that depend on optorder or maxualt values from keyfile

  allocate_smallsize();

  // set copt and comp values, now that allocated to 0:optorder

  for (i = 0; i <= optorder; i++)
    copt[i] = copm[i] = 0.0;

  if (optorder == 1) {
    copt[0] = 0.530;
    copt[1] = 0.604;
  } else if (optorder == 2) {
    copt[0] = 0.042;
    copt[1] = 0.635;
    copt[2] = 0.414;
  } else if (optorder == 3) {
    copt[0] = -0.132;
    copt[1] = 0.218;
    copt[2] = 0.637;
    copt[3] = 0.293;
  } else if (optorder == 4) {
    copt[0] = -0.071;
    copt[1] = -0.096;
    copt[2] = 0.358;
    copt[3] = 0.587;
    copt[4] = 0.216;
  } else if (optorder == 5) {
    copt[0] = -0.005;
    copt[1] = -0.129;
    copt[2] = -0.026;
    copt[3] = 0.465;
    copt[4] = 0.528;
    copt[5] = 0.161;
  } else if (optorder == 6) {
    copt[0] = 0.014;
    copt[1] = -0.041;
    copt[2] = -0.172;
    copt[3] = 0.073;
    copt[4] = 0.535;
    copt[5] = 0.467;
    copt[6] = 0.122;
  }

  for (i = 0; i <= optorder; i++)
    for (j = optorder; j >= i; j--)
      copm[i] += copt[j];
}

/* ----------------------------------------------------------------------
   init specific to this pair style
------------------------------------------------------------------------- */

void PairAmoeba::init_style()
{
  // error checks

  if (!atom->q_flag)
    error->all(FLERR,"Pair style {} requires atom attribute q", (amoeba) ? "amoeba" : "hippo");
  //if (!force->special_onefive)
  //  error->all(FLERR,"Pair style amoeba/hippo requires special_bonds one/five be set");

  // b/c polar uses mutipole virial terms

  if (apewald == aeewald && polar_kspace_flag && !mpole_kspace_flag)
    error->all(FLERR,
               "Pair amoeba with apewald = aeewald requires mpole and polar together");

  // check if all custom atom arrays were set via fix property/atom

  int flag,cols;

  index_amtype = atom->find_custom("amtype",flag,cols);
  if (index_amtype < 0 || flag || cols)
    error->all(FLERR,"Pair amoeba amtype is not defined");
  index_amgroup = atom->find_custom("amgroup",flag,cols);
  if (index_amgroup < 0 || flag || cols)
    error->all(FLERR,"Pair amoeba amgroup is not defined");

  index_redID = atom->find_custom("redID",flag,cols);
  if (index_redID < 0 || !flag || cols)
    error->all(FLERR,"Pair amoeba redID is not defined");
  index_xyzaxis = atom->find_custom("xyzaxis",flag,cols);
  if (index_xyzaxis < 0 || !flag || cols == 0)
    error->all(FLERR,"Pair amoeba xyzaxis is not defined");

  index_polaxe = atom->find_custom("polaxe",flag,cols);
  if (index_polaxe < 0 || flag || cols)
    error->all(FLERR,"Pair amoeba polaxe is not defined");
  index_pval = atom->find_custom("pval",flag,cols);
  if (index_pval < 0 || !flag || cols)
    error->all(FLERR,"Pair amoeba pval is not defined");

  // -------------------------------------------------------------------
  // one-time initializations
  // can't do earlier b/c need all atoms to exist
  // -------------------------------------------------------------------

  // creation of per-atom storage
  // create a new fix STORE style for each atom's pole vector
  // id = "AMOEBA_pole", fix group = all

  // TODO: shouldn't there be an instance_me added to the identifier
  // in case there would be multiple pair style instances in a hybrid pair style?

  Fix *myfix;
  if (first_flag) {
    id_pole = utils::strdup("AMOEBA_pole");
    myfix = modify->add_fix(fmt::format("{} {} STORE peratom 1 13",id_pole,group->names[0]));
    fixpole = dynamic_cast<FixStore *>(myfix);
  }

  // creation of per-atom storage
  // create 2 new fix STORE styles for each atom's induced dipole history info
  // id = "AMOEBA_udalt", fix group = all
  // id = "AMOEBA_upalt", fix group = all
  // only if using preconditioner

  if (first_flag && use_pred) {
    id_udalt = utils::strdup("AMOEBA_udalt");
    myfix = modify->add_fix(fmt::format("{} {} STORE peratom 1 {} 3",
                                        id_udalt, group->names[0], maxualt));
    fixudalt = dynamic_cast<FixStore *>(myfix);

    id_upalt = utils::strdup("AMOEBA_upalt");
    myfix = modify->add_fix(fmt::format("{} {} STORE peratom 1 {} 3",
                                        id_upalt, group->names[0], maxualt));
    fixupalt = dynamic_cast<FixStore *>(myfix);
  }

  // create pages for storing pairwise data:
  // dipole/dipole interactions and preconditioner values

  if (first_flag) {
    ipage_dipole = new MyPage<int>();
    dpage_dipdip = new MyPage<double>();
    ipage_dipole->init(neighbor->oneatom,neighbor->pgsize);
    dpage_dipdip->init(6*neighbor->oneatom,6*neighbor->pgsize);

    if (poltyp == MUTUAL && pcgprec) {
      ipage_precond = new MyPage<int>();
      dpage_pcpc = new MyPage<double>();
      ipage_precond->init(neighbor->oneatom,neighbor->pgsize);
      dpage_pcpc->init(6*neighbor->oneatom,6*neighbor->pgsize);
    }
  }

  // initialize KSpace Ewald settings and FFTs and parallel grid objects
  // Coulombic grid is used with two orders: bseorder and bsporder
  //   so need two GridComm instantiations for ghost comm

  if (first_flag) {
    kewald();
    if (use_ewald) {
      m_kspace =
        new AmoebaConvolution(lmp,this,nefft1,nefft2,nefft3,bseorder,MPOLE_GRID);
      p_kspace =
        new AmoebaConvolution(lmp,this,nefft1,nefft2,nefft3,bsporder,POLAR_GRID);
      pc_kspace =
        new AmoebaConvolution(lmp,this,nefft1,nefft2,nefft3,bsporder,POLAR_GRIDC);
      i_kspace =
        new AmoebaConvolution(lmp,this,nefft1,nefft2,nefft3,bsporder,INDUCE_GRID);
      ic_kspace =
        new AmoebaConvolution(lmp,this,nefft1,nefft2,nefft3,bsporder,INDUCE_GRIDC);

      // qfac is shared by induce and polar
      // gridfft1 is copy of FFT grid used within polar

      int nmine = p_kspace->nfft_owned;
      memory->create(qfac,nmine,"ameoba/induce:qfac");
      memory->create(gridfft1,2*nmine,"amoeba/polar:gridfft1");
    }
    if (use_dewald) {
      d_kspace =
        new AmoebaConvolution(lmp,this,ndfft1,ndfft2,ndfft3,bsdorder,DISP_GRID);
    }
  }

  // set csixpr = sum of csix[i]*csix[j] for a double loop over all atoms
  // compute this efficiently as M^2 instead of N^2, where M = # of classes
  // csix_num[iclass] = # of atoms in class Iclass

  if (first_flag) {
    amtype = atom->ivector[index_amtype];
    int nlocal = atom->nlocal;

    int *csix_num_one = new int[n_amclass+1];
    for (int i = 0; i <= n_amclass; i++) csix_num_one[i] = 0;

    int itype,iclass;

    for (int i = 0; i < nlocal; i++) {
      itype = amtype[i];
      iclass = amtype2class[itype];
      csix_num_one[iclass]++;
    }

    int *csix_num = new int[n_amclass+1];
    MPI_Allreduce(csix_num_one,csix_num,n_amclass+1,MPI_INT,MPI_SUM,world);

    csixpr = 0.0;
    for (int i = 1; i <= n_amclass; i++) {
      for (int j = i+1; j <= n_amclass; j++) {
        csixpr += csix[i]*csix[j] * csix_num[i]*csix_num[j];
      }
    }
    csixpr *= 2.0;

    for (int i = 1; i <= n_amclass; i++)
      csixpr += csix[i]*csix[i] * csix_num[i]*csix_num[i];

    delete [] csix_num_one;
    delete [] csix_num;
  }

  // initialize peratom pval to zero
  // so that initial ghost comm will be valid
  // pval is not set until first call to compute(), and only for HIPPO

  if (first_flag) {
    double *pval = atom->dvector[index_pval];
    int nlocal = atom->nlocal;
    for (int i = 0; i < nlocal; i++) pval[i] = 0.0;
  }

  // output FF settings to screen and logfile

  if (first_flag && (comm->me == 0)) print_settings();

  // all done with one-time initializations

  first_flag = 0;

  // -------------------------------------------------------------------
  // end of one-time initializations
  // -------------------------------------------------------------------

  // check for fixes which store persistent per-atom properties

  if (id_pole) {
    myfix = modify->get_fix_by_id(id_pole);
    if (!myfix) error->all(FLERR,"Could not find internal pair amoeba fix STORE id {}", id_pole);
    fixpole = dynamic_cast<FixStore *>(myfix);

  }

  if (id_udalt) {
    myfix = modify->get_fix_by_id(id_udalt);
    if (!myfix) error->all(FLERR,"Could not find internal pair amoeba fix STORE id {}", id_udalt);
    fixudalt = dynamic_cast<FixStore *>(myfix);

    myfix = modify->get_fix_by_id(id_upalt);
    if (!myfix) error->all(FLERR,"Could not find internal pair amoeba fix STORE id {}", id_upalt);
    fixupalt = dynamic_cast<FixStore *>(myfix);
  }

  // assign hydrogen neighbors (redID) to each owned atom
  // only set if kred[i] is non-zero and I is bonded to a single atom
  // conceptually: non-zero if I is hydrogen bonded to another atom

  if (amoeba) {
    amtype = atom->ivector[index_amtype];
    double *redID = atom->dvector[index_redID];

    int **nspecial = atom->nspecial;
    tagint **special = atom->special;
    int nlocal = atom->nlocal;

    int itype,iclass;

    for (int i = 0; i < nlocal; i++) {
      itype = amtype[i];
      iclass = amtype2class[itype];
      if (kred[iclass] == 0.0) {
        redID[i] = 0.0;
      }
      else if (nspecial[i][0] != 1) {
        redID[i] = 0.0;
      }
      else {
        redID[i] = ubuf(special[i][0]).d;
      }
    }
  }

  // set KSpace recip matrix based on box size and shape

  lattice();

  // can now set comm size needed by this Pair
  // cfstyle KMPOLE is max # of 1-2 bond partners, smaller than comm_forward

  if (amoeba) comm_forward = 16;         // xred, rpole
  else if (hippo) comm_forward = 13;     // just rpole
  int fsize = 6;
  if (poltyp == OPT) fsize += 6*optorder;
  //if (poltyp == TCG) fsize += 12*tcgnab;
  comm_forward = MAX(comm_forward,fsize);

  comm_reverse = 9;

  // request standard neighbor list

  int irequest = neighbor->request(this,instance_me);
<<<<<<< HEAD

  // open debug output files
  // names are hard-coded

  if ((me == 0) && UIND_DEBUG)
    fp_uind = fopen(fmt::format("tmp.uind.kspace.{}",nprocs).c_str(),"w");
=======
>>>>>>> d7c1e545
}

/* ----------------------------------------------------------------------
   print settings to screen and logfile
------------------------------------------------------------------------- */

void PairAmoeba::print_settings()
{
  std::string mesg = "AMOEBA/HIPPO force field settings\n";

  if (amoeba) {
    choose(HAL);
    mesg += fmt::format("  hal: cut {} taper {} vscale {} {} {} {}\n",
                        sqrt(off2),sqrt(cut2),
                        special_hal[1],special_hal[2],special_hal[3],special_hal[4]);
  }

  if (hippo) {
    choose(REPULSE);
    mesg += fmt::format("  repulsion: cut {} taper {} rscale {} {} {} {}\n",
                        sqrt(off2),sqrt(cut2),
                        special_repel[1],special_repel[2],special_repel[3],special_repel[4]);

    choose(QFER);
    mesg += fmt::format("  qxfer: cut {} taper {} mscale {} {} {} {}\n",
                        sqrt(off2),sqrt(cut2),
                        special_mpole[1],special_mpole[2],special_mpole[3],special_mpole[4]);

    if (use_dewald) {
      choose(DISP_LONG);
      mesg += fmt::format("  dispersion: cut {} aewald {} bsorder {} "
                          "FFT {} {} {} dspscale {} {} {} {}\n",
                          sqrt(off2),aewald,bsdorder,ndfft1,ndfft2,ndfft3,
                          special_disp[1],special_disp[2],special_disp[3],special_disp[4]);
    } else {
      choose(DISP);
      mesg += fmt::format("  dispersion: cut {} aewald {} dspscale {} {} {} {}\n",
                          sqrt(off2),aewald,
                          special_disp[1],special_disp[2],special_disp[3],special_disp[4]);
    }
  }

  if (use_ewald) {
    choose(MPOLE_LONG);
    mesg += fmt::format("  multipole: cut {} aewald {} bsorder {} "
                        "FFT {} {} {} mscale {} {} {} {}\n",
                        sqrt(off2),aewald,bseorder,nefft1,nefft2,nefft3,
                        special_mpole[1],special_mpole[2],special_mpole[3],special_mpole[4]);
  } else {
    choose(MPOLE);
    mesg += fmt::format("  multipole: cut {} aewald {} mscale {} {} {} {}\n",
                        sqrt(off2),aewald,
                        special_mpole[1],special_mpole[2],special_mpole[3],special_mpole[4]);
  }

  if (use_ewald) {
    choose(POLAR_LONG);
    mesg += fmt::format("  polar: cut {} aewald {} bsorder {} FFT {} {} {}\n",
                        sqrt(off2),aewald,bsporder,nefft1,nefft2,nefft3);
    mesg += fmt::format("         pscale {} {} {} {} piscale {} {} {} {} "
                        "wscale {} {} {} {} d/u scale {} {}\n",
                        special_polar_pscale[1],special_polar_pscale[2],
                        special_polar_pscale[3],special_polar_pscale[4],
                        special_polar_piscale[1],special_polar_piscale[2],
                        special_polar_piscale[3],special_polar_piscale[4],
                        special_polar_wscale[1],special_polar_wscale[2],
                        special_polar_wscale[3],special_polar_wscale[4],
                        polar_dscale,polar_uscale);
  } else {
    choose(POLAR);
    mesg += fmt::format("  polar: cut {} aewald {}\n",sqrt(off2),aewald);
    mesg += fmt::format("         pscale {} {} {} {} piscale {} {} {} {} "
                        "wscale {} {} {} {} d/u scale {} {}\n",
                        special_polar_pscale[1],special_polar_pscale[2],
                        special_polar_pscale[3],special_polar_pscale[4],
                        special_polar_piscale[1],special_polar_piscale[2],
                        special_polar_piscale[3],special_polar_piscale[4],
                        special_polar_wscale[1],special_polar_wscale[2],
                        special_polar_wscale[3],special_polar_wscale[4],
                        polar_dscale,polar_uscale);
  }

  choose(USOLV);
  mesg += fmt::format("  precondition: cut {}\n",sqrt(off2));
  utils::logmesg(lmp, mesg);
}

/* ----------------------------------------------------------------------
   init for one type pair i,j and corresponding j,i
------------------------------------------------------------------------- */

double PairAmoeba::init_one(int i, int j)
{
  double cutoff = 0.0;

  if (amoeba) {
    choose(HAL);
    cutoff = MAX(cutoff,sqrt(off2));
  }

  if (hippo) {
    choose(REPULSE);
    cutoff = MAX(cutoff,sqrt(off2));
  }

  if (hippo) {
    if (use_dewald) choose(DISP_LONG);
    else choose(DISP);
    cutoff = MAX(cutoff,sqrt(off2));
  }

  if (use_ewald) choose(MPOLE_LONG);
  else choose(MPOLE);
  cutoff = MAX(cutoff,sqrt(off2));

  if (use_ewald) choose(POLAR_LONG);
  else choose(POLAR);
  cutoff = MAX(cutoff,sqrt(off2));

  if (hippo) {
    choose(QFER);
    cutoff = MAX(cutoff,sqrt(off2));
  }

  return cutoff;
}

/* ---------------------------------------------------------------------- */

int PairAmoeba::pack_forward_comm(int n, int *list, double *buf,
                                  int /*pbc_flag*/, int * /*pbc*/)
{
  int i,j,k,m;

  m = 0;

  if (cfstyle == INDUCE) {
    for (i = 0; i < n; i++) {
      j = list[i];
      buf[m++] = uind[j][0];
      buf[m++] = uind[j][1];
      buf[m++] = uind[j][2];
      buf[m++] = uinp[j][0];
      buf[m++] = uinp[j][1];
      buf[m++] = uinp[j][2];
    }

    if (poltyp == OPT) {
      for (i = 0; i < n; i++) {
        j = list[i];
        for (k = 0; k < optorder; k++) {
          buf[m++] = uopt[j][k][0];
          buf[m++] = uopt[j][k][1];
          buf[m++] = uopt[j][k][2];
          buf[m++] = uoptp[j][k][0];
          buf[m++] = uoptp[j][k][1];
          buf[m++] = uoptp[j][k][2];
        }
      }
    }

    /*
    if (poltyp == TCG) {
      for (i = 0; i < n; i++) {
        j = list[i];
        for (k = 0; k < tcgnab; k++) {
          buf[m++] = uad[k][j][0];
          buf[m++] = uad[k][j][1];
          buf[m++] = uad[k][j][2];
          buf[m++] = uap[k][j][0];
          buf[m++] = uap[k][j][1];
          buf[m++] = uap[k][j][2];
          buf[m++] = ubd[k][j][0];
          buf[m++] = ubd[k][j][1];
          buf[m++] = ubd[k][j][2];
          buf[m++] = ubp[k][j][0];
          buf[m++] = ubp[k][j][1];
          buf[m++] = ubp[k][j][2];
        }
      }
    }
    */

  } else if (cfstyle == RSD) {
    for (i = 0; i < n; i++) {
      j = list[i];
      buf[m++] = rsd[j][0];
      buf[m++] = rsd[j][1];
      buf[m++] = rsd[j][2];
      buf[m++] = rsdp[j][0];
      buf[m++] = rsdp[j][1];
      buf[m++] = rsdp[j][2];
    }

  } else if (cfstyle == SETUP_AMOEBA) {
    for (i = 0; i < n; i++) {
      j = list[i];
      buf[m++] = xred[j][0];
      buf[m++] = xred[j][1];
      buf[m++] = xred[j][2];
      for (k = 0; k < 13; k++)
        buf[m++] = rpole[j][k];
    }

  } else if (cfstyle == SETUP_HIPPO) {
    for (i = 0; i < n; i++) {
      j = list[i];
      for (k = 0; k < 13; k++)
        buf[m++] = rpole[j][k];
    }

  } else if (cfstyle == KMPOLE) {
    int **nspecial = atom->nspecial;
    tagint **special = atom->special;
    for (i = 0; i < n; i++) {
      j = list[i];
      buf[m++] = ubuf(nspecial[j][0]).d;
      for (k = 0; k < nspecial[j][0]; k++)
        buf[m++] = ubuf(special[j][k]).d;
    }

  } else if (cfstyle == AMGROUP) {
    for (i = 0; i < n; i++) {
      j = list[i];
      buf[m++] = ubuf(amgroup[j]).d;
    }

  } else if (cfstyle == PVAL) {
    double *pval = atom->dvector[index_pval];
    for (i = 0; i < n; i++) {
      j = list[i];
      buf[m++] = pval[j];
    }
  }

  return m;
}

/* ---------------------------------------------------------------------- */

void PairAmoeba::unpack_forward_comm(int n, int first, double *buf)
{
  int i,k,m,last;

  m = 0;
  last = first + n;

  if (cfstyle == INDUCE) {
    for (i = first; i < last; i++) {
      uind[i][0] = buf[m++];
      uind[i][1] = buf[m++];
      uind[i][2] = buf[m++];
      uinp[i][0] = buf[m++];
      uinp[i][1] = buf[m++];
      uinp[i][2] = buf[m++];
    }

    if (poltyp == OPT) {
      for (i = first; i < last; i++) {
        for (k = 0; k < optorder; k++) {
          uopt[i][k][0] = buf[m++];
          uopt[i][k][1] = buf[m++];
          uopt[i][k][2] = buf[m++];
          uoptp[i][k][0] = buf[m++];
          uoptp[i][k][1] = buf[m++];
          uoptp[i][k][2] = buf[m++];
        }
      }
    }

    /*
    if (poltyp == TCG) {
      for (i = first; i < last; i++) {
        for (k = 0; k < tcgnab; k++) {
          uad[k][i][0] = buf[m++];
          uad[k][i][1] = buf[m++];
          uad[k][i][2] = buf[m++];
          uap[k][i][0] = buf[m++];
          uap[k][i][1] = buf[m++];
          uap[k][i][2] = buf[m++];
          ubd[k][i][0] = buf[m++];
          ubd[k][i][1] = buf[m++];
          ubd[k][i][2] = buf[m++];
          ubp[k][i][0] = buf[m++];
          ubp[k][i][1] = buf[m++];
          ubp[k][i][2] = buf[m++];
        }
      }
    }
    */

  } else if (cfstyle == RSD) {
    for (i = first; i < last; i++) {
      rsd[i][0] = buf[m++];
      rsd[i][1] = buf[m++];
      rsd[i][2] = buf[m++];
      rsdp[i][0] = buf[m++];
      rsdp[i][1] = buf[m++];
      rsdp[i][2] = buf[m++];
    }

  } else if (cfstyle == SETUP_AMOEBA) {
    for (i = first; i < last; i++) {
      xred[i][0] = buf[m++];
      xred[i][1] = buf[m++];
      xred[i][2] = buf[m++];
      for (k = 0; k < 13; k++)
        rpole[i][k] = buf[m++];
    }

  } else if (cfstyle == SETUP_HIPPO) {
    for (i = first; i < last; i++) {
      for (k = 0; k < 13; k++)
        rpole[i][k] = buf[m++];
    }


  } else if (cfstyle == KMPOLE) {
    int **nspecial = atom->nspecial;
    tagint **special = atom->special;
    for (i = first; i < last; i++) {
      nspecial[i][0] = (int) ubuf(buf[m++]).i;
      for (k = 0; k < nspecial[i][0]; k++)
        special[i][k] = (tagint) ubuf(buf[m++]).i;
    }

  } else if (cfstyle == AMGROUP) {
    for (i = first; i < last; i++) {
      amgroup[i] = (int) ubuf(buf[m++]).i;
    }

  } else if (cfstyle == PVAL) {
    double *pval = atom->dvector[index_pval];
    for (i = first; i < last; i++) {
      pval[i] = buf[m++];
    }
  }
}

/* ---------------------------------------------------------------------- */

int PairAmoeba::pack_reverse_comm(int n, int first, double *buf)
{
  int i,m,last;

  m = 0;
  last = first + n;

  if (crstyle == FIELD) {
    for (i = first; i < last; i++) {
      buf[m++] = field[i][0];
      buf[m++] = field[i][1];
      buf[m++] = field[i][2];
      buf[m++] = fieldp[i][0];
      buf[m++] = fieldp[i][1];
      buf[m++] = fieldp[i][2];
    }
  } else if (crstyle == ZRSD) {
    for (i = first; i < last; i++) {
      buf[m++] = zrsd[i][0];
      buf[m++] = zrsd[i][1];
      buf[m++] = zrsd[i][2];
      buf[m++] = zrsdp[i][0];
      buf[m++] = zrsdp[i][1];
      buf[m++] = zrsdp[i][2];
    }
  } else if (crstyle == TORQUE) {
    for (i = first; i < last; i++) {
      buf[m++] = tq[i][0];
      buf[m++] = tq[i][1];
      buf[m++] = tq[i][2];
    }
  } else if (crstyle == UFLD) {
    for (i = first; i < last; i++) {
      buf[m++] = ufld[i][0];
      buf[m++] = ufld[i][1];
      buf[m++] = ufld[i][2];
      buf[m++] = dufld[i][0];
      buf[m++] = dufld[i][1];
      buf[m++] = dufld[i][2];
      buf[m++] = dufld[i][3];
      buf[m++] = dufld[i][4];
      buf[m++] = dufld[i][5];
    }
  }

  return m;
}

/* ---------------------------------------------------------------------- */

void PairAmoeba::unpack_reverse_comm(int n, int *list, double *buf)
{
  int i,j,m;

  m = 0;

  if (crstyle == FIELD) {
    for (i = 0; i < n; i++) {
      j = list[i];
      field[j][0] += buf[m++];
      field[j][1] += buf[m++];
      field[j][2] += buf[m++];
      fieldp[j][0] += buf[m++];
      fieldp[j][1] += buf[m++];
      fieldp[j][2] += buf[m++];
    }
  } else if (crstyle == ZRSD) {
    for (i = 0; i < n; i++) {
      j = list[i];
      zrsd[j][0] += buf[m++];
      zrsd[j][1] += buf[m++];
      zrsd[j][2] += buf[m++];
      zrsdp[j][0] += buf[m++];
      zrsdp[j][1] += buf[m++];
      zrsdp[j][2] += buf[m++];
    }
  } else if (crstyle == TORQUE) {
    for (i = 0; i < n; i++) {
      j = list[i];
      tq[j][0] += buf[m++];
      tq[j][1] += buf[m++];
      tq[j][2] += buf[m++];
    }
  } else if (crstyle == UFLD) {
    for (i = 0; i < n; i++) {
      j = list[i];
      ufld[j][0] += buf[m++];
      ufld[j][1] += buf[m++];
      ufld[j][2] += buf[m++];
      dufld[j][0] += buf[m++];
      dufld[j][1] += buf[m++];
      dufld[j][2] += buf[m++];
      dufld[j][3] += buf[m++];
      dufld[j][4] += buf[m++];
      dufld[j][5] += buf[m++];
    }
  }
}

/* ----------------------------------------------------------------------
   pack own values to buf to send to another proc
------------------------------------------------------------------------- */

void PairAmoeba::pack_forward_grid(int flag, void *vbuf, int nlist, int *list)
{
  FFT_SCALAR *buf = (FFT_SCALAR *) vbuf;

  if (flag == MPOLE_GRID) {
    FFT_SCALAR *src = m_kspace->grid_brick_start;
    for (int i = 0; i < nlist; i++)
      buf[i] = src[list[i]];
  } else if (flag == POLAR_GRID) {
    FFT_SCALAR *src = p_kspace->grid_brick_start;
    for (int i = 0; i < nlist; i++)
      buf[i] = src[list[i]];
  } else if (flag == POLAR_GRIDC) {
    FFT_SCALAR *src = pc_kspace->grid_brick_start;
    int n = 0;
    for (int i = 0; i < nlist; i++) {
      buf[n++] = src[2*list[i]];
      buf[n++] = src[2*list[i]+1];
    }
  } else if (flag == DISP_GRID) {
    FFT_SCALAR *src = d_kspace->grid_brick_start;
    for (int i = 0; i < nlist; i++)
      buf[i] = src[list[i]];
  } else if (flag == INDUCE_GRID) {
    FFT_SCALAR *src = i_kspace->grid_brick_start;
    for (int i = 0; i < nlist; i++)
      buf[i] = src[list[i]];
  } else if (flag == INDUCE_GRIDC) {
    FFT_SCALAR *src = ic_kspace->grid_brick_start;
    int n = 0;
    for (int i = 0; i < nlist; i++) {
      buf[n++] = src[2*list[i]];
      buf[n++] = src[2*list[i]+1];
    }
  }
}

/* ----------------------------------------------------------------------
   unpack another proc's own values from buf and set own ghost values
------------------------------------------------------------------------- */

void PairAmoeba::unpack_forward_grid(int flag, void *vbuf, int nlist, int *list)
{
  FFT_SCALAR *buf = (FFT_SCALAR *) vbuf;

  if (flag == MPOLE_GRID) {
    FFT_SCALAR *dest = m_kspace->grid_brick_start;
    for (int i = 0; i < nlist; i++)
      dest[list[i]] = buf[i];
  } else if (flag == POLAR_GRID) {
    FFT_SCALAR *dest = p_kspace->grid_brick_start;
    for (int i = 0; i < nlist; i++)
      dest[list[i]] = buf[i];
  } else if (flag == POLAR_GRIDC) {
    FFT_SCALAR *dest = pc_kspace->grid_brick_start;
    int n = 0;
    for (int i = 0; i < nlist; i++) {
      dest[2*list[i]] = buf[n++];
      dest[2*list[i]+1] = buf[n++];
    }
  } else if (flag == DISP_GRID) {
    FFT_SCALAR *dest = d_kspace->grid_brick_start;
    for (int i = 0; i < nlist; i++)
      dest[list[i]] = buf[i];
  } else if (flag == INDUCE_GRID) {
    FFT_SCALAR *dest = i_kspace->grid_brick_start;
    for (int i = 0; i < nlist; i++)
      dest[list[i]] = buf[i];
  } else if (flag == INDUCE_GRIDC) {
    FFT_SCALAR *dest = ic_kspace->grid_brick_start;
    int n = 0;
    for (int i = 0; i < nlist; i++) {
      dest[2*list[i]] = buf[n++];
      dest[2*list[i]+1] = buf[n++];
    }
  }
}

/* ----------------------------------------------------------------------
   pack ghost values into buf to send to another proc
------------------------------------------------------------------------- */

void PairAmoeba::pack_reverse_grid(int flag, void *vbuf, int nlist, int *list)
{
  FFT_SCALAR *buf = (FFT_SCALAR *) vbuf;

  if (flag == MPOLE_GRID) {
    FFT_SCALAR *src = m_kspace->grid_brick_start;
    for (int i = 0; i < nlist; i++)
      buf[i] = src[list[i]];
  } else if (flag == POLAR_GRID) {
    FFT_SCALAR *src = p_kspace->grid_brick_start;
    for (int i = 0; i < nlist; i++)
      buf[i] = src[list[i]];
  } else if (flag == POLAR_GRIDC) {
    FFT_SCALAR *src = pc_kspace->grid_brick_start;
    int n = 0;
    for (int i = 0; i < nlist; i++) {
      buf[n++] = src[2*list[i]];
      buf[n++] = src[2*list[i]+1];
    }
  } else if (flag == DISP_GRID) {
    FFT_SCALAR *src = d_kspace->grid_brick_start;
    for (int i = 0; i < nlist; i++)
      buf[i] = src[list[i]];
  } else if (flag == INDUCE_GRID) {
    FFT_SCALAR *src = i_kspace->grid_brick_start;
    for (int i = 0; i < nlist; i++)
      buf[i] = src[list[i]];
  } else if (flag == INDUCE_GRIDC) {
    FFT_SCALAR *src = ic_kspace->grid_brick_start;
    int n = 0;
    for (int i = 0; i < nlist; i++) {
      buf[n++] = src[2*list[i]];
      buf[n++] = src[2*list[i]+1];
    }
  }
}

/* ----------------------------------------------------------------------
   unpack another proc's ghost values from buf and add to own values
------------------------------------------------------------------------- */

void PairAmoeba::unpack_reverse_grid(int flag, void *vbuf, int nlist, int *list)
{
  FFT_SCALAR *buf = (FFT_SCALAR *) vbuf;

  if (flag == MPOLE_GRID) {
    FFT_SCALAR *dest = m_kspace->grid_brick_start;
    for (int i = 0; i < nlist; i++)
      dest[list[i]] += buf[i];
  } else if (flag == POLAR_GRID) {
    FFT_SCALAR *dest = p_kspace->grid_brick_start;
    for (int i = 0; i < nlist; i++)
      dest[list[i]] += buf[i];
  } else if (flag == POLAR_GRIDC) {
    FFT_SCALAR *dest = pc_kspace->grid_brick_start;
    int n = 0;
    for (int i = 0; i < nlist; i++) {
      dest[2*list[i]] += buf[n++];
      dest[2*list[i]+1] += buf[n++];
    }
  } else if (flag == DISP_GRID) {
    FFT_SCALAR *dest = d_kspace->grid_brick_start;
    for (int i = 0; i < nlist; i++)
      dest[list[i]] += buf[i];
  } else if (flag == INDUCE_GRID) {
    FFT_SCALAR *dest = i_kspace->grid_brick_start;
    for (int i = 0; i < nlist; i++)
      dest[list[i]] += buf[i];
  } else if (flag == INDUCE_GRIDC) {
    FFT_SCALAR *dest = ic_kspace->grid_brick_start;
    int n = 0;
    for (int i = 0; i < nlist; i++) {
      dest[2*list[i]] += buf[n++];
      dest[2*list[i]+1] += buf[n++];
    }
  }
}

// ----------------------------------------------------------------------
// AMOEBA/HIPPO specific methods
// ----------------------------------------------------------------------

/* ----------------------------------------------------------------------
   assign atoms to polarization groups with unique IDs
------------------------------------------------------------------------- */

void PairAmoeba::assign_groups()
{
  int i,j,m,jtype,mtype;
  int nbond,ngroup,ibond,igroup,ghostmark,anyghostmark;
  tagint jglobal;

  int nstack = 0;
  int maxstack = 0;
  int *stack = NULL;

  tagint **special = atom->special;
  int **nspecial = atom->nspecial;
  tagint *tag = atom->tag;
  int nlocal = atom->nlocal;
  int nall = nlocal + atom->nghost;

  // initially, groupID = atomID
  // communicate new groupIDs to ghost atoms

  for (i = 0; i < nlocal; i++) amgroup[i] = tag[i];
  cfstyle = AMGROUP;
  comm->forward_comm(this);

  // loop until no ghost atom groupIDs are reset

  while (1) {

    // loop over all atoms and their group neighborhoods

    ghostmark = 0;
    for (i = 0; i < nlocal; i++) {

      // push atom I on stack

      nstack = 0;
      if (nstack == maxstack) {
        maxstack += DELTASTACK;
        memory->grow(stack,maxstack,"amoeba:stack");
      }
      stack[nstack++] = i;

      // loop over I's group neighborhood until stack is empty

      while (nstack > 0) {

        // pop atom M off stack

        m = stack[nstack-1];
        nstack--;
        mtype = amtype[m];

        // loop over bond partners of atom M

        nbond = nspecial[m][0];
        for (ibond = 0; ibond < nbond; ibond++) {
          jglobal = special[m][ibond];
          j = atom->map(jglobal);
          if (j < 0)
            error->one(FLERR,"AMOEBA group assignment bond neighbor not found");
          jtype = amtype[j];

          // if amtype of bondpartner J is not in polgroup of atom M, continue

          ngroup = npolgroup[mtype];
          for (igroup = 0; igroup < ngroup; igroup++)
            if (jtype == polgroup[mtype][igroup]) break;
          if (igroup == ngroup) continue;

          // if groupID of atoms J and M are the same, continue
          // else set atom with larger groupID to smaller groupID
          // if changed atom is ghost, set ghostmark, else push atom on stack

          if (amgroup[m] == amgroup[j]) continue;

          if (amgroup[m] > amgroup[j]) {
            amgroup[m] = amgroup[j];
            if (nstack == maxstack) {
              maxstack += DELTASTACK;
              memory->grow(stack,maxstack,"amoeba:stack");
            }
            stack[nstack++] = m;
          } else {
            amgroup[j] = amgroup[m];
            if (j >= nlocal) ghostmark = 1;
            else {
              if (nstack == maxstack) {
                maxstack += DELTASTACK;
                memory->grow(stack,maxstack,"amoeba:stack");
              }
              stack[nstack++] = j;
            }
          }
        }
      }
    }

    // communicate new groupIDs to ghost atoms

    cfstyle = AMGROUP;
    comm->forward_comm(this);

    // done if no proc reset groupID of a ghost atom

    MPI_Allreduce(&ghostmark,&anyghostmark,1,MPI_INT,MPI_MAX,world);
    if (!anyghostmark) break;
  }

  memory->destroy(stack);

  // print group count

  int count = 0;
  for (i = 0; i < nlocal; i++)
    if (tag[i] == amgroup[i]) count++;
  bigint bcount = count;
  bigint allbcount;
  MPI_Allreduce(&bcount,&allbcount,1,MPI_LMP_BIGINT,MPI_SUM,world);

  if (comm->me == 0) utils::logmesg(lmp, "  AMOEBA/HIPPO group count: {}\n",allbcount);
}

/* ----------------------------------------------------------------------
   adjust xred for ghost atoms due to PBC
------------------------------------------------------------------------- */

void PairAmoeba::pbc_xred()
{
  double prd,prd_half,delta;

  double **x = atom->x;
  int nlocal = atom->nlocal;
  int nall = nlocal + atom->nghost;

  if (domain->xperiodic) {
    prd = domain->xprd;
    prd_half = domain->xprd_half;
    for (int i = nlocal; i < nall; i++) {
      delta = xred[i][0] - x[i][0];
      while (fabs(delta) > prd_half) {
        if (delta < 0.0) xred[i][0] += prd;
        else xred[i][0] -= prd;
        delta = xred[i][0] - x[i][0];
      }
    }
  }

  if (domain->yperiodic) {
    prd = domain->yprd;
    prd_half = domain->yprd_half;
    for (int i = nlocal; i < nall; i++) {
      delta = xred[i][1] - x[i][1];
      while (fabs(delta) > prd_half) {
        if (delta < 0.0) xred[i][1] += prd;
        else xred[i][1] -= prd;
        delta = xred[i][1] - x[i][1];
      }
    }
  }

  if (domain->zperiodic) {
    prd = domain->zprd;
    prd_half = domain->zprd_half;
    for (int i = nlocal; i < nall; i++) {
      delta = xred[i][2] - x[i][2];
      while (fabs(delta) > prd_half) {
        if (delta < 0.0) xred[i][2] += prd;
        else xred[i][2] -= prd;
        delta = xred[i][2] - x[i][2];
      }
    }
  }
}

/* ----------------------------------------------------------------------
   build reduced-size preconditioner neigh list from master neigh list
------------------------------------------------------------------------- */

void PairAmoeba::precond_neigh()
{
  int i,j,ii,jj,n,inum,jnum;
  double xtmp,ytmp,ztmp,delx,dely,delz,rsq;
  int *ilist,*jlist,*numneigh,**firstneigh;
  int *neighptr;

  // set cutoffs and taper coeffs
  // add skin to cutoff, same as for main neighbor list

  choose(USOLV);

  //double off = sqrt(off2);
  //off2 = (off + neighbor->skin) * (off + neighbor->skin);

  // atoms and neighbor list

  double **x = atom->x;

  inum = list->inum;
  ilist = list->ilist;
  numneigh = list->numneigh;
  firstneigh = list->firstneigh;

  // store all induce neighs of owned atoms within shorter cutoff
  // scan longer-cutoff neighbor list of I

  ipage_precond->reset();

  for (ii = 0; ii < inum; ii++) {
    i = ilist[ii];

    n = 0;
    neighptr = ipage_precond->vget();

    xtmp = x[i][0];
    ytmp = x[i][1];
    ztmp = x[i][2];

    jlist = firstneigh[i];
    jnum = numneigh[i];

    for (jj = 0; jj < jnum; jj++) {
      j = jlist[jj];
      j &= NEIGHMASK15;
      delx = xtmp - x[j][0];
      dely = ytmp - x[j][1];
      delz = ztmp - x[j][2];
      rsq = delx*delx + dely*dely + delz*delz;

      if (rsq < off2) neighptr[n++] = jlist[jj];
    }

    firstneigh_precond[i] = neighptr;
    numneigh_precond[i] = n;
    ipage_precond->vgot(n);
  }
}

/* ----------------------------------------------------------------------
   allocate Vdwl arrays
   note that n_amclass = # of classes in Tinker PRM file
   actual number of classes for atoms in simulation may be smaller
   this is determined by the AMOEBA types listed in Tinker xyz file
     and their mapping to AMOEBA classes
------------------------------------------------------------------------- */

void PairAmoeba::initialize_vdwl()
{
  radmin = radmin4 = epsilon = epsilon4 = NULL;
}

void PairAmoeba::allocate_vdwl()
{
  memory->create(radmin,n_amclass+1,n_amclass+1,"amoeba:radmin");
  memory->create(radmin4,n_amclass+1,n_amclass+1,"amoeba:radmin4");
  memory->create(epsilon,n_amclass+1,n_amclass+1,"amoeba:epsilon");
  memory->create(epsilon4,n_amclass+1,n_amclass+1,"amoeba:epsilon4");
}

void PairAmoeba::deallocate_vdwl()
{
  memory->destroy(radmin);
  memory->destroy(radmin4);
  memory->destroy(epsilon);
  memory->destroy(epsilon4);
}

/* ----------------------------------------------------------------------
   allocate small-size arrays
------------------------------------------------------------------------- */

void PairAmoeba::initialize_smallsize()
{
  copt = copm = NULL;
  a_ualt = ap_ualt = NULL;
  b_ualt = bp_ualt = NULL;
  c_ualt = cp_ualt = NULL;
  bpred = bpredp = bpreds = bpredps = NULL;
  gear = aspc = NULL;
}

void PairAmoeba::allocate_smallsize()
{
  // note use of optorder+1

  copt = new double[optorder+1];
  copm = new double[optorder+1];

  a_ualt = new double[maxualt*(maxualt+1)/2];
  ap_ualt = new double[maxualt*(maxualt+1)/2];
  b_ualt = new double[maxualt];
  bp_ualt = new double[maxualt];
  memory->create(c_ualt,maxualt,maxualt,"amoeba:c_ualt");
  memory->create(cp_ualt,maxualt,maxualt,"amoeba:cp_ualt");
  bpred = new double[maxualt];
  bpredp = new double[maxualt];
  bpreds = new double[maxualt];
  bpredps = new double[maxualt];
  if (use_pred) {
    if (polpred == GEAR) gear = new double[maxualt];
    if (polpred == ASPC) aspc = new double[maxualt];
  }
}

void PairAmoeba::deallocate_smallsize()
{
  delete [] copt;
  delete [] copm;
  delete [] a_ualt;
  delete [] ap_ualt;
  delete [] b_ualt;
  delete [] bp_ualt;
  memory->destroy(c_ualt);
  memory->destroy(cp_ualt);
  delete [] bpred;
  delete [] bpredp;
  delete [] bpreds;
  delete [] bpredps;
  delete [] gear;
  delete [] aspc;
}

/* ----------------------------------------------------------------------
   set cutoffs, taper constants, PME params for a FF component
------------------------------------------------------------------------- */

void PairAmoeba::choose(int which)
{
  double off,cut;

  // short-range only terms

  if (which == HAL) {
    off = vdwcut;
    cut = vdwtaper;
  } else if (which == REPULSE) {
    off = repcut;
    cut = reptaper;
  } else if (which == QFER) {
    off = ctrncut;
    cut = ctrntaper;
  } else if (which == DISP) {
    off = dispcut;
    cut = disptaper;
    aewald = 0.0;
  } else if (which == MPOLE) {
    off = mpolecut;
    cut = mpoletaper;
    aewald = 0.0;
  } else if (which == POLAR) {
    off = ewaldcut;
    cut = 0.99*off;   // not used
    aewald = 0.0;
  } else if (which == USOLV) {
    off = usolvcut;
    cut = 0.99*off;   // not used

  // short-range + long-range terms

  } else if (which == DISP_LONG) {
    off = dispcut;
    cut = 0.99*cut;   // not used
    aewald = adewald;
  } else if (which == MPOLE_LONG) {
    off = mpolecut;
    cut = 0.99*cut;   // not used
    aewald = aeewald;
  } else if (which == POLAR_LONG) {
    off = ewaldcut;
    cut = 0.99*off;   // not used
    aewald = apewald;
  }

  off2 = off*off;
  cut2 = cut*cut;

  // taper coeffs

  double denom = pow(off-cut,5.0);
  c0 = off*off2 * (off2 - 5.0*off*cut + 10.0*cut2) / denom;
  c1 = -30.0 * off2*cut2 / denom;
  c2 = 30.0 * (off2*cut+off*cut2) / denom;
  c3 = -10.0 * (off2 + 4.0*off*cut + cut2) / denom;
  c4 = 15.0 * (off+cut) / denom;
  c5 = -6.0 / denom;
}

/* ----------------------------------------------------------------------
   compute mixing rules for all pairwise params on a per-class basis
   override default mixing with VDWLPR entries in force field file
   no vdwl14 terms are used by AMOEBA or HIPPO force fields
------------------------------------------------------------------------- */

void PairAmoeba::mix()
{
  int i,j,m;
  double ei,ej,sei,sej,eij;
  double ri,rj,sri,srj,rij;

  double TWOSIX = pow(2.0,1.0/6.0);

  for (i = 1; i <= n_amclass; i++) {
    for (j = i; j <= n_amclass; j++) {

      ei = vdwl_eps[i];
      ej = vdwl_eps[j];
      ri = vdwl_sigma[i];
      rj = vdwl_sigma[j];

      if (radius_type == SIGMA) {
        ri *= TWOSIX;
        rj *= TWOSIX;
      }
      if (radius_size == DIAMETER) {
        ri *= 0.5;
        rj *= 0.5;
      }

      sri = sqrt(ri);
      ei = fabs(ei);
      sei = sqrt(ei);
      srj = sqrt(rj);
      ej = fabs(ej);
      sej = sqrt(ej);

      if (ri == 0.0 && rj == 0.0) {
        rij = 0.0;
      } else if (radius_rule == ARITHMETIC) {
        rij = ri + rj;
      } else if (radius_rule == GEOMETRIC) {
        rij = 2.0 * sri * srj;
      } else if (radius_rule == CUBIC_MEAN) {
        rij = 2.0 * (ri*ri*ri + rj*rj*rj) / (ri*ri + rj*rj);
      } else {
        rij = ri + rj;
      }

      if (ei == 0.0 && ej == 0.0) {
        eij = 0.0;
      } else if (epsilon_rule == ARITHMETIC) {
        eij = 0.5 * (ei + ej);
      } else if (epsilon_rule == GEOMETRIC) {
        eij = sei * sej;
      } else if (epsilon_rule == HARMONIC) {
        eij = 2.0 * (ei*ej) / (ei+ej);
      } else if (epsilon_rule == HHG) {
        eij = 4.0 * (ei*ej) / ((sei+sej)*(sei+sej));
      } else if (epsilon_rule == W_H) {
        eij = 2.0 * (sei*sej) * pow(ri*rj,3.0) / (pow(ri,6.0) + pow(rj,6.0));
      } else {
        eij = sei * sej;
      }

      radmin[j][i] = radmin[i][j] = rij;
      radmin4[j][i] = radmin4[i][j] = rij;
      epsilon[j][i] = epsilon[i][j] = eij;
      epsilon4[j][i] = epsilon4[i][j] = eij;
    }
  }

  // override with VDWPR pairwise entries from force field file

  for (m = 0; m < nvdwl_pair; m++) {
    i = vdwl_class_pair[m][0];
    j = vdwl_class_pair[m][1];
    rij = vdwl_sigma_pair[m];
    eij = vdwl_eps_pair[m];

    if (radius_type == SIGMA) rij *= TWOSIX;

    radmin[j][i] = radmin[i][j] = rij;
    radmin4[j][i] = radmin4[i][j] = rij;
    epsilon[j][i] = epsilon[i][j] = eij;
    epsilon4[j][i] = epsilon4[i][j] = eij;
  }
}

/* ---------------------------------------------------------------------- */

void *PairAmoeba::extract(const char *str, int &dim)
{
  dim = 0;

  if (strcmp(str,"amtype") == 0) return (void *) amtype;
  if (strcmp(str,"atomic_num") == 0) return (void *) atomic_num;

  if (strcmp(str,"bond_flag") == 0) return (void *) &bond_flag;
  if (strcmp(str,"angle_flag") == 0) return (void *) &angle_flag;
  if (strcmp(str,"dihedral_flag") == 0) return (void *) &dihedral_flag;
  if (strcmp(str,"improper_flag") == 0) return (void *) &improper_flag;
  if (strcmp(str,"urey_flag") == 0) return (void *) &urey_flag;
  if (strcmp(str,"pitorsion_flag") == 0) return (void *) &pitorsion_flag;
  if (strcmp(str,"bitorsion_flag") == 0) return (void *) &bitorsion_flag;

  if (strcmp(str,"opbend_cubic") == 0) return (void *) &opbend_cubic;
  if (strcmp(str,"opbend_quartic") == 0) return (void *) &opbend_quartic;
  if (strcmp(str,"opbend_pentic") == 0) return (void *) &opbend_pentic;
  if (strcmp(str,"opbend_sextic") == 0) return (void *) &opbend_sextic;
  return nullptr;
}

/* ----------------------------------------------------------------------
  grow local vectors and arrays if necessary
  keep them all atom->nmax in length even if ghost storage not needed
------------------------------------------------------------------------- */

void PairAmoeba::grow_local()
{
 // free vectors and arrays

  memory->destroy(xaxis2local);
  memory->destroy(yaxis2local);
  memory->destroy(zaxis2local);
  memory->destroy(rpole);
  memory->destroy(tq);

  if (amoeba) {
    memory->destroy(red2local);
    memory->destroy(xred);
  }

  memory->destroy(uind);
  memory->destroy(uinp);
  memory->destroy(udirp);
  if (poltyp == OPT) {
    memory->destroy(uopt);
    memory->destroy(uoptp);
    memory->destroy(fopt);
    memory->destroy(foptp);
  }

  memory->destroy(field);
  memory->destroy(fieldp);
  memory->destroy(ufld);
  memory->destroy(dufld);
  memory->destroy(rsd);
  memory->destroy(rsdp);
  memory->destroy(zrsd);
  memory->destroy(zrsdp);

  // multipole

  memory->destroy(cmp);
  memory->destroy(fmp);
  memory->destroy(cphi);
  memory->destroy(fphi);

  // induce

  memory->destroy(poli);
  memory->destroy(conj);
  memory->destroy(conjp);
  memory->destroy(vec);
  memory->destroy(vecp);
  memory->destroy(udir);
  memory->destroy(usum);
  memory->destroy(usump);

  memory->destroy(fuind);
  memory->destroy(fuinp);
  memory->destroy(fdip_phi1);
  memory->destroy(fdip_phi2);
  memory->destroy(fdip_sum_phi);
  memory->destroy(dipfield1);
  memory->destroy(dipfield2);

  // polar

  memory->destroy(fphid);
  memory->destroy(fphip);
  memory->destroy(fphidp);
  memory->destroy(cphidp);

  if (use_ewald || use_dewald) {
    memory->destroy(thetai1);
    memory->destroy(thetai2);
    memory->destroy(thetai3);
    memory->destroy(igrid);
  }

  // dipole and PCG neighbor lists

  memory->destroy(numneigh_dipole);
  memory->sfree(firstneigh_dipole);
  memory->sfree(firstneigh_dipdip);

  if (poltyp == MUTUAL && pcgprec) {
    memory->destroy(numneigh_precond);
    memory->sfree(firstneigh_precond);
    memory->sfree(firstneigh_pcpc);
  }

  // reset nmax

  nmax = atom->nmax;

  // re-allocate vectors and arrays

  memory->create(xaxis2local,nmax,"amoeba:xaxis2local");
  memory->create(yaxis2local,nmax,"amoeba:yaxis2local");
  memory->create(zaxis2local,nmax,"amoeba:zaxis2local");
  memory->create(rpole,nmax,13,"amoeba:rpole");
  memory->create(tq,nmax,3,"amoeba:tq");

  if (amoeba) {
    memory->create(red2local,nmax,"amoeba:red2local");
    memory->create(xred,nmax,3,"amoeba:xred");
  }

  // note use of optorder+1 for uopt and uoptp

  memory->create(uind,nmax,3,"amoeba:uind");
  memory->create(uinp,nmax,3,"amoeba:uinp");
  memory->create(udirp,nmax,3,"amoeba:uinp");
  if (poltyp == OPT) {
    memory->create(uopt,nmax,optorder+1,3,"amoeba:uopt");
    memory->create(uoptp,nmax,optorder+1,3,"amoeba:uopt");
    memory->create(fopt,nmax,optorder,10,"amoeba:fopt");
    memory->create(foptp,nmax,optorder,10,"amoeba:foptp");
  }

  memory->create(field,nmax,3,"amoeba:field");
  memory->create(fieldp,nmax,3,"amoeba:fieldp");
  memory->create(ufld,nmax,3,"amoeba:ufld");
  memory->create(dufld,nmax,6,"amoeba:dufld");
  memory->create(rsd,nmax,3,"amoeba:rsd");
  memory->create(rsdp,nmax,3,"amoeba:rsdp");
  memory->create(zrsd,nmax,3,"amoeba:zrsd");
  memory->create(zrsdp,nmax,3,"amoeba:zrsdp");

  // multipole

  memory->create(cmp,nmax,10,"ameoba/mpole:cmp");
  memory->create(fmp,nmax,10,"ameoba/mpole:fmp");
  memory->create(cphi,nmax,10,"ameoba/mpole:cphi");
  memory->create(fphi,nmax,20,"ameoba/mpole:fphi");

  // induce

  memory->create(poli,nmax,"ameoba/induce:poli");
  memory->create(conj,nmax,3,"ameoba/induce:conj");
  memory->create(conjp,nmax,3,"ameoba/induce:conjp");
  memory->create(vec,nmax,3,"ameoba/induce:vec");
  memory->create(vecp,nmax,3,"ameoba/induce:vecp");
  memory->create(udir,nmax,3,"ameoba/induce:udir");
  memory->create(usum,nmax,3,"ameoba/induce:usum");
  memory->create(usump,nmax,3,"ameoba/induce:usump");

  memory->create(fuind,nmax,3,"ameoba/induce:fuind");
  memory->create(fuinp,nmax,3,"ameoba/induce:fuinp");
  memory->create(fdip_phi1,nmax,10,"ameoba/induce:fdip_phi1");
  memory->create(fdip_phi2,nmax,10,"ameoba/induce:fdip_phi2");
  memory->create(fdip_sum_phi,nmax,20,"ameoba/induce:fdip_dum_phi");
  memory->create(dipfield1,nmax,3,"ameoba/induce:dipfield1");
  memory->create(dipfield2,nmax,3,"ameoba/induce:dipfield2");

  // polar

  memory->create(fphid,nmax,10,"polar:fphid");
  memory->create(fphip,nmax,10,"polar:fphip");
  memory->create(fphidp,nmax,20,"polar:fphidp");
  memory->create(cphidp,nmax,10,"polar:cphidp");

  if (use_ewald || use_dewald) {
    memory->create(thetai1,nmax,bsordermax,4,"amoeba:thetai1");
    memory->create(thetai2,nmax,bsordermax,4,"amoeba:thetai2");
    memory->create(thetai3,nmax,bsordermax,4,"amoeba:thetai3");
    memory->create(igrid,nmax,3,"amoeba:igrid");
  }

  memory->create(numneigh_dipole,nmax,"amoeba:numneigh_dipole");
  firstneigh_dipole = (int **)
    memory->smalloc(nmax*sizeof(int *),"induce:firstneigh_dipole");
  firstneigh_dipdip = (double **)
    memory->smalloc(nmax*sizeof(double *),"induce:firstneigh_dipdip");

  if (poltyp == MUTUAL && pcgprec) {
    memory->create(numneigh_precond,nmax,"amoeba:numneigh_precond");
    firstneigh_precond = (int **)
      memory->smalloc(nmax*sizeof(int *),"induce:firstneigh_precond");
    firstneigh_pcpc = (double **)
      memory->smalloc(nmax*sizeof(double *),"induce:firstneigh_pcpc");
  }
}

/* ----------------------------------------------------------------------
   memory usage of local atom-based arrays and FFTs
------------------------------------------------------------------------- */

double PairAmoeba::memory_usage()
{
  double bytes = 0.0;

  bytes += (double) 3 * nmax * sizeof(int);       // xyz axis2local
  bytes += (double) 13 * nmax * sizeof(double);   // rpole
  bytes += (double) 3 * nmax * sizeof(double);    // tq

  if (amoeba) {
    bytes += (double) nmax * sizeof(int);          // red22local
    bytes += (double) 3 * nmax * sizeof(double);   // xred
  }

  bytes += (double) 9 * nmax * sizeof(double);         // uind/uinp/udirp
  if (poltyp == OPT) {
    bytes += (double) 6 * (optorder+1) * nmax * sizeof(double);   // uopt/uoptp
    bytes += (double) 20 * optorder * nmax * sizeof(double);      // fopt/foptp
  }

  bytes += (double) 15 * nmax * sizeof(double);   // field/fieldp/ufld/dufld
  bytes += (double) 12 * nmax * sizeof(double);   // rsd/rsdp/zrsd/zrsdp

  bytes += (double) 50 * nmax * sizeof(double);   // cmp/fmp/cphi/fphi

  bytes += (double) nmax * sizeof(double);        // poli
  bytes += (double) 12 * nmax * sizeof(double);   // conj/conjp/vec/vecp
  bytes += (double) 9 * nmax * sizeof(double);    // udir/usum/usump

  bytes += (double) 6 * nmax * sizeof(double);    // fuind/fuinp
  bytes += (double) 20 * nmax * sizeof(double);   // fdip_phi1/fdip_phi1
  bytes += (double) 20 * nmax * sizeof(double);   // fdip_sum_phi
  bytes += (double) 6 * nmax * sizeof(double);    // dipfield1/dipfield2

  bytes += (double) 50 * nmax * sizeof(double);   // fphid/fphip/fphidp/cphidp

<<<<<<< HEAD
  if (me == 0) {
    fprintf(fp,"ITEM: TIMESTEP\n");
    fmt::print(fp,"{}\n",update->ntimestep);
    fprintf(fp,"ITEM: NUMBER OF ATOMS\n");
    fmt::print(fp,"{}\n",atom->natoms);
    fprintf(fp,"ITEM: BOX BOUNDS %s\n",boundstr);
    fprintf(fp,"%-1.16e %-1.16e\n",domain->boxlo[0],domain->boxhi[0]);
    fprintf(fp,"%-1.16e %-1.16e\n",domain->boxlo[1],domain->boxhi[1]);
    fprintf(fp,"%-1.16e %-1.16e\n",domain->boxlo[2],domain->boxhi[2]);
    fprintf(fp,"ITEM: ATOMS %s\n",columns);
=======
  if (use_ewald || use_dewald) {
    bytes += (double) 12 * bsordermax * nmax *sizeof(double);   // theta123
    bytes += (double) 3 * nmax *sizeof(int);                    // igrid
  }    

  bytes += (double) nmax * sizeof(int);        // numneigh_dipole
  bytes += (double) nmax * sizeof(int *);      // firstneigh_dipole
  bytes += (double) nmax * sizeof(double *);   // firstneigh_dipdip
  for (int i = 0; i < comm->nthreads; i++) {   // 2 neighbor lists
    bytes += ipage_dipole[i].size();
    bytes += dpage_dipdip[i].size();
>>>>>>> d7c1e545
  }

  if (poltyp == MUTUAL && pcgprec) {
    bytes += (double) nmax * sizeof(int);        // numneigh_rpecond
    bytes += (double) nmax * sizeof(int *);      // firstneigh_precond
    bytes += (double) nmax * sizeof(double *);   // firstneigh_pcpc
    for (int i = 0; i < comm->nthreads; i++) {   // 2 neighbor lists
      bytes += ipage_precond[i].size();
      bytes += dpage_pcpc[i].size();
    }
  }

  return bytes;
}<|MERGE_RESOLUTION|>--- conflicted
+++ resolved
@@ -284,15 +284,7 @@
     memory->destroy(cutsq);
   }
 
-<<<<<<< HEAD
   delete[] factors;
-
-  // DEBUG
-
-  if (me == 0 && UIND_DEBUG) fclose(fp_uind);
-=======
-  delete [] factors;
->>>>>>> d7c1e545
 }
 
 /* ---------------------------------------------------------------------- */
@@ -540,53 +532,24 @@
   MPI_Allreduce(&time_qxfer,&ave,1,MPI_DOUBLE,MPI_SUM,world);
   time_qxfer = ave/nprocs;
 
-<<<<<<< HEAD
-  const double time_amtot = (time_init + time_hal + time_repulse + time_disp +
-                             time_mpole + time_induce + time_polar + time_qxfer) / 100.0;
-
-  if (me == 0) {
-    utils::logmesg(lmp,"\nAMEOBA/HIPPO timing info:\n");
-    utils::logmesg(lmp,"  Init   time: {:.6g} {:.3g}%\n", time_init, time_init/time_amtot);
-    if (amoeba) {
-      utils::logmesg(lmp,"  Hal    time: {:.6g} {:.3g}%\n", time_hal, time_hal/time_amtot);
-    } else { // hippo
-      utils::logmesg(lmp,"  Repls  time: {:.6g} {:.3g}%\n", time_repulse, time_repulse/time_amtot);
-      utils::logmesg(lmp,"  Disp   time: {:.6g} {:.3g}%\n", time_disp, time_disp/time_amtot);
-    }
-    utils::logmesg(lmp,"  Mpole  time: {:.6g} {:.3g}%\n", time_mpole, time_mpole/time_amtot);
-    utils::logmesg(lmp,"  Induce time: {:.6g} {:.3g}%\n", time_induce, time_induce/time_amtot);
-    utils::logmesg(lmp,"  Polar  time: {:.6g} {:.3g}%\n", time_polar,time_polar/time_amtot);
-    if (hippo)
-      utils::logmesg(lmp,"  Qxfer  time: {:.6g} {:.6g}%\n", time_qxfer, time_qxfer/time_amtot);
-    utils::logmesg(lmp,"  Total  time: {:.6g}\n\n",time_amtot*100.0);
-=======
-  double time_total = time_init + time_hal + time_repulse + time_disp +
-    time_mpole + time_induce + time_polar + time_qxfer;
+  double time_total = (time_init + time_hal + time_repulse + time_disp +
+                       time_mpole + time_induce + time_polar + time_qxfer) / 100.0;
 
   if (me == 0) {
     utils::logmesg(lmp,"\nAMEOBA/HIPPO timing breakdown:\n");
-    utils::logmesg(lmp,"  Init    time: {:.6g} {:.6g}\n",
-                   time_init,time_init/time_total);
-    if (amoeba)
-      utils::logmesg(lmp,"  Hal     time: {:.6g} {:.6g}\n",
-                     time_hal,time_hal/time_total*100);
+    utils::logmesg(lmp,"  Init    time: {:.6g} {:.3g}%\n", time_init, time_init/time_total);
+    if (amoeba) {
+      utils::logmesg(lmp,"  Hal     time: {:.6g} {:.3g}%\n", time_hal, time_hal/time_total);
+    } else { // hippo
+      utils::logmesg(lmp,"  Repulse time: {:.6g} {:.3g}%\n", time_repulse, time_repulse/time_total);
+      utils::logmesg(lmp,"  Disp    time: {:.6g} {:.3g}%\n", time_disp, time_disp/time_total);
+    }
+    utils::logmesg(lmp,"  Mpole   time: {:.6g} {:.3g}%\n", time_mpole, time_mpole/time_total);
+    utils::logmesg(lmp,"  Induce  time: {:.6g} {:.3g}%\n", time_induce, time_induce/time_total);
+    utils::logmesg(lmp,"  Polar   time: {:.6g} {:.3g}%\n", time_polar, time_polar/time_total);
     if (hippo)
-      utils::logmesg(lmp,"  Repulse time: {:.6g} {:.6g}\n",
-                     time_repulse,time_repulse/time_total*100);
-    if (hippo)
-      utils::logmesg(lmp,"  Disp    time: {:.6g} {:.6g}\n",
-                     time_disp,time_disp/time_total*100);
-    utils::logmesg(lmp,"  Mpole   time: {:.6g} {:.6g}\n",
-                   time_mpole,time_mpole/time_total*100);
-    utils::logmesg(lmp,"  Induce  time: {:.6g} {:.6g}\n",
-                   time_induce,time_induce/time_total*100);
-    utils::logmesg(lmp,"  Polar   time: {:.6g} {:.6g}\n",
-                   time_polar,time_polar/time_total*100);
-    if (hippo)
-      utils::logmesg(lmp,"  Qxfer   time: {:.6g} {:.6g}\n",
-                     time_qxfer,time_qxfer/time_total*100);
-    utils::logmesg(lmp,"  Total   time: {:.6g}\n",time_total);
->>>>>>> d7c1e545
+      utils::logmesg(lmp,"  Qxfer   time: {:.6g} {:.6g}\n", time_qxfer, time_qxfer/time_total);
+    utils::logmesg(lmp,"  Total   time: {:.6g}\n",time_total * 100.0);
   }
 }
 
@@ -1018,15 +981,6 @@
   // request standard neighbor list
 
   int irequest = neighbor->request(this,instance_me);
-<<<<<<< HEAD
-
-  // open debug output files
-  // names are hard-coded
-
-  if ((me == 0) && UIND_DEBUG)
-    fp_uind = fopen(fmt::format("tmp.uind.kspace.{}",nprocs).c_str(),"w");
-=======
->>>>>>> d7c1e545
 }
 
 /* ----------------------------------------------------------------------
@@ -2361,18 +2315,6 @@
 
   bytes += (double) 50 * nmax * sizeof(double);   // fphid/fphip/fphidp/cphidp
 
-<<<<<<< HEAD
-  if (me == 0) {
-    fprintf(fp,"ITEM: TIMESTEP\n");
-    fmt::print(fp,"{}\n",update->ntimestep);
-    fprintf(fp,"ITEM: NUMBER OF ATOMS\n");
-    fmt::print(fp,"{}\n",atom->natoms);
-    fprintf(fp,"ITEM: BOX BOUNDS %s\n",boundstr);
-    fprintf(fp,"%-1.16e %-1.16e\n",domain->boxlo[0],domain->boxhi[0]);
-    fprintf(fp,"%-1.16e %-1.16e\n",domain->boxlo[1],domain->boxhi[1]);
-    fprintf(fp,"%-1.16e %-1.16e\n",domain->boxlo[2],domain->boxhi[2]);
-    fprintf(fp,"ITEM: ATOMS %s\n",columns);
-=======
   if (use_ewald || use_dewald) {
     bytes += (double) 12 * bsordermax * nmax *sizeof(double);   // theta123
     bytes += (double) 3 * nmax *sizeof(int);                    // igrid
@@ -2384,7 +2326,6 @@
   for (int i = 0; i < comm->nthreads; i++) {   // 2 neighbor lists
     bytes += ipage_dipole[i].size();
     bytes += dpage_dipdip[i].size();
->>>>>>> d7c1e545
   }
 
   if (poltyp == MUTUAL && pcgprec) {
