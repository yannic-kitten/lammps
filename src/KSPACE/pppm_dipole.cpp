--- conflicted
+++ resolved
@@ -441,13 +441,8 @@
   //   to fully sum contribution in their 3d bricks
   // remap from 3d decomposition to FFT decomposition
 
-<<<<<<< HEAD
-  gc_dipole->reverse_comm(this,3,sizeof(FFT_SCALAR),REVERSE_MU,
-			  gc_buf1,gc_buf2,MPI_FFT_SCALAR);
-=======
   gc_dipole->reverse_comm(GridComm::KSPACE,this,3,sizeof(FFT_SCALAR),
                           REVERSE_MU,gc_buf1,gc_buf2,MPI_FFT_SCALAR);
->>>>>>> 71e96e8b
   brick2fft_dipole();
 
   // compute potential gradient on my FFT grid and
@@ -460,24 +455,14 @@
   // all procs communicate E-field values
   // to fill ghost cells surrounding their 3d bricks
 
-<<<<<<< HEAD
-  gc_dipole->forward_comm(this,9,sizeof(FFT_SCALAR),FORWARD_MU,
-			  gc_buf1,gc_buf2,MPI_FFT_SCALAR);
-=======
   gc_dipole->forward_comm(GridComm::KSPACE,this,9,sizeof(FFT_SCALAR),
                           FORWARD_MU,gc_buf1,gc_buf2,MPI_FFT_SCALAR);
->>>>>>> 71e96e8b
 
   // extra per-atom energy/virial communication
 
   if (evflag_atom)
-<<<<<<< HEAD
-    gc_dipole->forward_comm(this,18,sizeof(FFT_SCALAR),FORWARD_MU_PERATOM,
-                            gc_buf1,gc_buf2,MPI_FFT_SCALAR);
-=======
     gc_dipole->forward_comm(GridComm::KSPACE,this,18,sizeof(FFT_SCALAR),
                             FORWARD_MU_PERATOM,gc_buf1,gc_buf2,MPI_FFT_SCALAR);
->>>>>>> 71e96e8b
 
   // calculate the force on my particles
 
